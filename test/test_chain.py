--- conflicted
+++ resolved
@@ -2,12 +2,9 @@
 import pytest
 from sklearn.datasets import load_iris
 
-<<<<<<< HEAD
 from core.models.data import InputData, normalize, split_train_test
 from core.models.model import LogRegression
-=======
 from core.composer.chain import Chain
->>>>>>> 8f58aa03
 from core.composer.node import PrimaryNode, SecondaryNode
 from core.models.data import Data, normalize, split_train_test
 from core.models.evaluation import EvaluationStrategy
@@ -43,10 +40,7 @@
     result = y4.apply()
     assert y4.cached_result.cached_output.size == data.target.size
     assert len(y4.cached_result.last_parents_ids) == 2
-<<<<<<< HEAD
     assert y4.data_stream.target.all() == data.target.all()
-=======
-    assert result.size == data.target.size
 
 
 def test_models_chain_nested(data_setup):
@@ -64,7 +58,6 @@
     result = chain.evaluate()
     assert chain.length == 4
     assert chain.depth == 3
-    assert result.size == data.target.size
 
 
 def test_models_chain_seq(data_setup):
@@ -81,6 +74,4 @@
     chain.add_node(y4)
     result = chain.evaluate()
     assert chain.length == 4
-    assert chain.depth == 4
-    assert result.size == data.target.size
->>>>>>> 8f58aa03
+    assert chain.depth == 4