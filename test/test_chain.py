--- conflicted
+++ resolved
@@ -31,11 +31,7 @@
     file = 'data/test_dataset.csv'
     input_data = InputData.from_csv(
         os.path.join(test_file_path, file))
-<<<<<<< HEAD
-    input_data.target = np.array([np.int64(x) for x in input_data.target])
-=======
     input_data.idx = _to_numerical(categorical_ids=input_data.idx)
->>>>>>> d3f02b47
     return input_data
 
 
