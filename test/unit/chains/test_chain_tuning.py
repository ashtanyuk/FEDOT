--- conflicted
+++ resolved
@@ -75,11 +75,7 @@
 
     chain.root_node.custom_params = custom_params
     chain.fit(data)
-<<<<<<< HEAD
-    params = chain.root_node.cache.actual_cached_state.operation.get_params()
-=======
-    params = chain.root_node.fitted_model.get_params()
->>>>>>> 00d64c41
+    params = chain.root_node.fitted_operation.get_params()
 
     assert params['C'] == 10
 
@@ -105,23 +101,7 @@
                                              loss_params={'squared': False})
     is_tuning_finished = True
 
-<<<<<<< HEAD
-    assert is_tuning_finished
-=======
-    tuned_chain = Tune(chain=chain).fine_tune_primary_nodes(input_data=train_data,
-                                                            max_lead_time=timedelta(minutes=1),
-                                                            iterations=30)
-    tuned_chain.fit_from_scratch(train_data)
-    after_tun_root_node_predicted = tuned_chain.predict(test_data)
-
-    bfr_tun_roc_auc = round(roc(y_true=test_data.target, y_score=before_tuning_predicted.predict), 2)
-    aft_tun_roc_auc = round(roc(y_true=test_data.target, y_score=after_tun_root_node_predicted.predict), 2)
-
-    print(f'Before tune test {bfr_tun_roc_auc}')
-    print(f'After tune test {aft_tun_roc_auc}', '\n')
-
-    assert aft_tun_roc_auc >= bfr_tun_roc_auc
->>>>>>> 00d64c41
+    assert is_tuning_finished
 
 
 @pytest.mark.parametrize('data_fixture', ['classification_dataset'])
@@ -145,12 +125,6 @@
 
     assert is_tuning_finished
 
-<<<<<<< HEAD
-=======
-    tuned_chain = Tune(chain).fine_tune_all_nodes(input_data=train_data,
-                                                  max_lead_time=timedelta(minutes=1),
-                                                  iterations=30)
->>>>>>> 00d64c41
 
 @pytest.mark.parametrize('data_fixture', ['regression_dataset'])
 def test_sequential_tuner_regression_correct(data_fixture, request):
@@ -197,12 +171,6 @@
 
     assert is_tuning_finished
 
-<<<<<<< HEAD
-=======
-    tuned_chain = Tune(chain).fine_tune_root_node(input_data=train_data,
-                                                  max_lead_time=timedelta(minutes=1),
-                                                  iterations=30)
->>>>>>> 00d64c41
 
 @pytest.mark.parametrize('data_fixture', ['regression_dataset'])
 def test_certain_node_tuning_regression_correct(data_fixture, request):
@@ -228,12 +196,8 @@
 
 
 @pytest.mark.parametrize('data_fixture', ['classification_dataset'])
-<<<<<<< HEAD
 def test_certain_node_tuning_classification_correct(data_fixture, request):
     """ Test SequentialTuner for particular node based on hyperopt library """
-=======
-def test_tune_certain_secondary_node_with_tune_class_correctly(data_fixture, request):
->>>>>>> 00d64c41
     data = request.getfixturevalue(data_fixture)
     train_data, test_data = train_test_data_setup(data=data)
 
@@ -267,40 +231,4 @@
 
     is_tuning_finished = True
 
-<<<<<<< HEAD
-    assert is_tuning_finished
-=======
-    assert aft_tun_roc_auc >= bfr_tun_roc_auc
-
-
-@pytest.mark.parametrize('data_fixture', ['classification_dataset'])
-def test_tune_certain_primary_node_with_tune_class_correctly(data_fixture, request):
-    data = request.getfixturevalue(data_fixture)
-    train_data, test_data = train_test_data_setup(data=data)
-
-    first = PrimaryNode('logit')
-    second = PrimaryNode('knn')
-    final = SecondaryNode('xgboost', nodes_from=[first, second])
-
-    chain = Chain()
-    chain.add_node(final)
-
-    chain.fit(train_data, use_cache=False)
-    before_tuning_predicted = chain.predict(test_data)
-
-    tuned_chain = Tune(chain).fine_tune_certain_node(model_id=1,
-                                                     input_data=train_data,
-                                                     max_lead_time=timedelta(minutes=1),
-                                                     iterations=30)
-
-    tuned_chain.fit_from_scratch(train_data)
-    after_tun_root_node_predicted = tuned_chain.predict(test_data)
-
-    bfr_tun_roc_auc = round(roc(y_true=test_data.target, y_score=before_tuning_predicted.predict), 1)
-    aft_tun_roc_auc = round(roc(y_true=test_data.target, y_score=after_tun_root_node_predicted.predict), 1)
-
-    print(f'Before tune test {bfr_tun_roc_auc}')
-    print(f'After tune test {aft_tun_roc_auc}', '\n')
-
-    assert aft_tun_roc_auc >= bfr_tun_roc_auc
->>>>>>> 00d64c41
+    assert is_tuning_finished