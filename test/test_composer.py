--- conflicted
+++ resolved
@@ -1,30 +1,18 @@
 import numpy as np
 
 from core.composer.composer import DummyChainTypeEnum
-<<<<<<< HEAD
-from core.composer.composer import DummyComposer, ComposerRequirements
-from core.composer.node import PrimaryNode, SecondaryNode
-=======
 from core.composer.composer import DummyComposer
 from core.composer.node import PrimaryNode, SecondaryNode, InputData
->>>>>>> d3f02b47
 from core.models.model import XGBoost, LogRegression
 
 
 def test_composer_hierarchical_chain():
     composer = DummyComposer(DummyChainTypeEnum.hierarchical)
-<<<<<<< HEAD
-    composer_requirements = ComposerRequirements(primary_requirements=[LogRegression(), XGBoost()],
-                                                 secondary_requirements=[LogRegression()])
-    new_chain = composer.compose_chain(initial_chain=None,
-                                       composer_requirements=composer_requirements,
-=======
     empty_data = InputData(np.zeros(1), np.zeros(1), np.zeros(1))
     new_chain = composer.compose_chain(data=empty_data,
                                        initial_chain=None,
                                        primary_requirements=[LogRegression(), XGBoost()],
                                        secondary_requirements=[LogRegression()],
->>>>>>> d3f02b47
                                        metrics=None)
 
     assert len(new_chain.nodes) == 3
@@ -38,18 +26,11 @@
 
 def test_composer_flat_chain():
     composer = DummyComposer(DummyChainTypeEnum.flat)
-<<<<<<< HEAD
-    composer_requirements = ComposerRequirements(primary_requirements=[LogRegression()],
-                                                 secondary_requirements=[LogRegression(), XGBoost()])
-    new_chain = composer.compose_chain(data=None,initial_chain=None,
-                                       composer_requirements=composer_requirements,
-=======
     empty_data = InputData(np.zeros(1), np.zeros(1), np.zeros(1))
     new_chain = composer.compose_chain(data=empty_data,
                                        initial_chain=None,
                                        primary_requirements=[LogRegression()],
                                        secondary_requirements=[LogRegression(), XGBoost()],
->>>>>>> d3f02b47
                                        metrics=None)
 
     assert len(new_chain.nodes) == 3
@@ -58,9 +39,4 @@
     assert isinstance(new_chain.nodes[2], SecondaryNode)
     assert new_chain.nodes[1].nodes_from[0] is new_chain.nodes[0]
     assert new_chain.nodes[2].nodes_from[0] is new_chain.nodes[1]
-    assert new_chain.nodes[0].nodes_from is None
-
-
-if __name__ == '__main__':
-    test_composer_hierarchical_chain()
-    test_composer_flat_chain()+    assert new_chain.nodes[0].nodes_from is None