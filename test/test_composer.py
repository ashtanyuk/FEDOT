--- conflicted
+++ resolved
@@ -8,11 +8,6 @@
 
 from core.composer.composer import DummyChainTypeEnum
 from core.composer.composer import DummyComposer
-<<<<<<< HEAD
-from core.composer.node import PrimaryNode, SecondaryNode, InputData
-from core.models.model import XGBoost, LogRegression
-from core.composer.composer import ComposerRequirements
-=======
 from core.composer.node import PrimaryNode, SecondaryNode
 from core.composer.random_composer import RandomSearchComposer
 from core.models.data import InputData
@@ -40,17 +35,15 @@
 def _to_numerical(categorical_ids: np.ndarray):
     encoded = pd.factorize(categorical_ids)[0]
     return encoded
->>>>>>> 0ae47650
 
 
 def test_composer_hierarchical_chain():
     composer = DummyComposer(DummyChainTypeEnum.hierarchical)
     empty_data = InputData(np.zeros(1), np.zeros(1), np.zeros(1))
-    composer_requirements = ComposerRequirements(primary_requirements=[LogRegression(), XGBoost()],
-                                       secondary_requirements=[LogRegression()])
     new_chain = composer.compose_chain(data=empty_data,
                                        initial_chain=None,
-                                       composer_requirements=composer_requirements,
+                                       primary_requirements=[LogRegression(), XGBoost()],
+                                       secondary_requirements=[LogRegression()],
                                        metrics=None)
 
     assert len(new_chain.nodes) == 3
@@ -65,11 +58,10 @@
 def test_composer_flat_chain():
     composer = DummyComposer(DummyChainTypeEnum.flat)
     empty_data = InputData(np.zeros(1), np.zeros(1), np.zeros(1))
-    composer_requirements = ComposerRequirements(secondary_requirements=[LogRegression(), XGBoost()],
-                                       primary_requirements=[LogRegression()])
     new_chain = composer.compose_chain(data=empty_data,
                                        initial_chain=None,
-                                       composer_requirements=composer_requirements,
+                                       primary_requirements=[LogRegression()],
+                                       secondary_requirements=[LogRegression(), XGBoost()],
                                        metrics=None)
 
     assert len(new_chain.nodes) == 3
