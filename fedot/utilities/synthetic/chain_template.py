--- conflicted
+++ resolved
@@ -1,6 +1,5 @@
 import itertools
 import uuid
-from copy import copy
 from dataclasses import dataclass
 from typing import List
 
@@ -8,14 +7,8 @@
 
 from fedot.core.operations.factory import OperationFactory
 from fedot.core.chains.chain import Chain
-<<<<<<< HEAD
-from fedot.core.chains.node import CachedState, FittedOperationCache, Node, PrimaryNode, SecondaryNode
+from fedot.core.chains.node import Node, PrimaryNode, SecondaryNode
 from fedot.core.data.data import InputData
-=======
-from fedot.core.chains.node import Node, PrimaryNode, SecondaryNode
-from fedot.core.data.preprocessing import Normalization
-from fedot.core.models.model import InputData, Model
->>>>>>> 00d64c41
 from fedot.core.repository.dataset_types import DataTypesEnum
 from fedot.core.repository.tasks import Task, TaskTypesEnum
 from fedot.utilities.synthetic.data import classification_dataset as synthetic_dataset, \
@@ -213,14 +206,7 @@
                                      operation_type=template.operation_type)
             node.operation = template.operation_instance
             if with_cache:
-<<<<<<< HEAD
-                cache = FittedOperationCache(related_node=node)
-                cache.append(CachedState(operation=template.fitted_operation))
-                node.cache = cache
-=======
-                node.fitted_preprocessor = template.preprocessor
-                node.fitted_model = template.fitted_model
->>>>>>> 00d64c41
+                node.fitted_model = template.fitted_operation
             nodes_by_templates.append((node, template))
 
     chain = Chain()
