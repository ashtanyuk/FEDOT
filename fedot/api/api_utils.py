--- conflicted
+++ resolved
@@ -3,17 +3,16 @@
 import numpy as np
 import pandas as pd
 
-from FEDOT.fedot.core.composer.gp_composer.gp_composer import GPComposerBuilder, GPComposerRequirements
-from FEDOT.fedot.core.data.data import InputData, OutputData
-from FEDOT.fedot.core.log import Log
-from FEDOT.fedot.core.repository.dataset_types import DataTypesEnum
-from FEDOT.fedot.core.repository.model_types_repository import (
+from fedot.core.composer.gp_composer.gp_composer import GPComposerBuilder, GPComposerRequirements
+from fedot.core.data.data import InputData, OutputData
+from fedot.core.log import Log
+from fedot.core.repository.dataset_types import DataTypesEnum
+from fedot.core.repository.model_types_repository import (
     ModelTypesRepository
 )
-from FEDOT.fedot.core.repository.quality_metrics_repository import ClassificationMetricsEnum, \
-    ClusteringMetricsEnum, RegressionMetricsEnum, MetricsRepository
-from FEDOT.fedot.core.repository.tasks import Task, TaskTypesEnum
-from FEDOT.fedot.utilities.define_metric_by_task import MetricByTask
+from fedot.core.repository.quality_metrics_repository import ClassificationMetricsEnum, ClusteringMetricsEnum, \
+    MetricsRepository, RegressionMetricsEnum
+from fedot.core.repository.tasks import Task, TaskTypesEnum
 
 metrics_mapping = {
     'acc': ClassificationMetricsEnum.accuracy,
@@ -65,13 +64,8 @@
         excluded_models = excluded_models_dict[preset]
         available_model_types = [_ for _ in available_model_types if _ not in excluded_models]
 
-<<<<<<< HEAD
     if preset in ['ultra_light', 'ultra_light_tun']:
         included_models = ['dt', 'dtreg', 'logit', 'linear', 'lasso', 'ridge', 'knn']
-=======
-    if model_configuration in ['ultra_light', 'ultra_light_tun']:
-        included_models = ['dt', 'dtreg', 'logit', 'linear', 'lasso', 'ridge']
->>>>>>> e29921f0
         available_model_types = [_ for _ in available_model_types if _ in included_models]
 
     return available_model_types
