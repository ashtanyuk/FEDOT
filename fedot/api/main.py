import random
from typing import List, Optional, Tuple, Union

import numpy as np
import pandas as pd
from deap import tools

from fedot.api.api_utils import (array_to_input_data, compose_fedot_model,
                                 filter_models_by_preset, metrics_mapping,
                                 save_predict)
from fedot.core.chains.chain import Chain
from fedot.core.chains.node import PrimaryNode
from fedot.core.chains.ts_chain import TsForecastingChain
from fedot.core.composer.optimisers.utils.pareto import ParetoFront
from fedot.core.data.data import InputData
from fedot.core.data.visualisation import plot_forecast
from fedot.core.log import default_log
from fedot.core.repository.dataset_types import DataTypesEnum
from fedot.core.repository.quality_metrics_repository import MetricsRepository
from fedot.core.repository.tasks import (Task, TaskParams,
                                         TaskTypesEnum, TsForecastingParams)

NOT_FITTED_ERR_MSG = 'Model not fitted yet'


def default_evo_params(problem):
    if problem == 'ts_forecasting':
        return {'max_depth': 1,
                'max_arity': 2,
                'pop_size': 20,
                'num_of_generations': 200,
                'learning_time': 2,
                'preset': 'light'}
    else:
        return {'max_depth': 2,
                'max_arity': 3,
                'pop_size': 20,
                'num_of_generations': 200,
                'learning_time': 2,
                'preset': 'light_tun'
                }


default_test_metric_dict = {
    'regression': ['rmse', 'mae'],
    'classification': ['roc_auc', 'f1'],
    'multiclassification': 'f1',
    'clustering': 'silhouette',
    'ts_forecasting': ['rmse', 'mae']
}


class Fedot:
    """
    Main class for FEDOT API

    :param problem: the name of modelling problem to solve:
        - classification
        - regression
        - ts_forecasting
        - clustering
    :param preset: name of preset for model building (e.g. 'light', 'ultra-light')
    :param learning_time: time for model design (in minutes)
    :param composer_params: parameters of pipeline optimisation
        The possible parameters are:
            'max_depth' - max depth of the chain
            'max_arity' - max arity of the chain
            'pop_size' - population size for composer
            'num_of_generations' - number of generations for composer
            'learning_time':- composing time (minutes)
            'available_model_types' - list of model names to use
            'with_tuning' - allow huperparameters tuning for the model
    :param task_params:  additional parameters of the task
    :param seed: value for fixed random seed
    :param verbose_level: level of the output detailing
        (-1 - nothing, 0 - errors, 1 - messages,
        2 - warnings and info, 3-4 - basic and detailed debug)
    """

    def __init__(self,
                 problem: str,
                 preset: str = None,
                 learning_time: Optional[float] = None,
                 composer_params: dict = None,
                 task_params: TaskParams = None,
                 seed=None, verbose_level: int = 1):
        if seed is not None:
            np.random.seed(seed)
            random.seed(seed)

        # metainfo
        self.problem = problem
        self.composer_params = composer_params
        self.task_params = task_params

        # model to use
        self.current_model = None

        # best models for multi-objective case
        self.best_models = None

        # datasets
        self.train_data = None
        self.test_data = None
        self.prediction = None
        self.prediction_labels = None  # classification-only
        self.target_name = None

        self.log = default_log('FEDOT logger', verbose_level=verbose_level)

        if self.composer_params is None:
            self.composer_params = default_evo_params(self.problem)
        else:
            self.composer_params = {**default_evo_params(self.problem), **self.composer_params}

        self.metric_to_compose = None
        if 'metric' in self.composer_params:
            self.metric_to_compose = self.composer_params['metric']

        if learning_time is not None:
            self.composer_params['learning_time'] = learning_time

        if self.problem == 'ts_forecasting' and task_params is None:
            # TODO auto-estimate
            self.task_params = TsForecastingParams(forecast_length=30,
                                                   max_window_size=30,
                                                   make_future_prediction=True)

        task_dict = {'regression': Task(TaskTypesEnum.regression, task_params=self.task_params),
                     'classification': Task(TaskTypesEnum.classification, task_params=self.task_params),
                     'clustering': Task(TaskTypesEnum.clustering, task_params=self.task_params),
                     'ts_forecasting': Task(TaskTypesEnum.ts_forecasting, task_params=self.task_params)
                     }

        if self.problem == 'clustering':
            raise ValueError('This type of task is not not supported in API now')

        self.metric_name = default_test_metric_dict[self.problem]
        self.problem = task_dict[self.problem]

        if preset is None and 'preset' in self.composer_params:
            preset = self.composer_params['preset']

        if 'preset' in self.composer_params:
            del self.composer_params['preset']

        if preset is not None:
            available_model_types = filter_models_by_preset(self.problem, preset)
            self.composer_params['available_model_types'] = available_model_types
            self.composer_params['with_tuning'] = '_tun' in preset or preset is None

    def _get_params(self):
        param_dict = {'train_data': self.train_data,
                      'task': self.problem,
                      'logger': self.log
                      }
        return {**param_dict, **self.composer_params}

    def _obtain_model(self, is_composing_required: bool = True):
        execution_params = self._get_params()
        if is_composing_required:
            self.current_model = compose_fedot_model(**execution_params)

        if isinstance(self.current_model, tools.ParetoFront):
            self.best_models = self.current_model
            self.best_models.__class__ = ParetoFront
            self.best_models.objective_names = self.metric_to_compose
            self.current_model = self.current_model[0]
        else:
            self.best_models = [self.current_model]

        self.current_model.fit_from_scratch(self.train_data)

        return self.current_model

    def clean(self):
        """
        Cleans fitted model and obtained predictions
        """
        self.prediction = None
        self.prediction_labels = None
        self.current_model = None

    def fit(self,
            features: Union[str, np.ndarray, pd.DataFrame, InputData],
            target: Union[str, np.ndarray, pd.Series] = 'target',
            predefined_model: Union[str, Chain] = None):
        """
        Fit the chain with a predefined structure or compose and fit the new chain

        :param features: the array with features of train data
        :param target: the array with target values of train data
        :param predefined_model: the name of the atomic model or Chain instance
        :return: Chain object
        """

        self.target_name = target
        self.train_data = _define_data(ml_task=self.problem,
                                       features=features,
                                       target=target)

        is_composing_required = True
        if self.current_model is not None:
            is_composing_required = False

        if predefined_model is not None:
            is_composing_required = False
            if isinstance(predefined_model, Chain):
                self.current_model = predefined_model
            elif isinstance(predefined_model, str):
                self.current_model = Chain(PrimaryNode(predefined_model))
            else:
                raise ValueError(f'{type(predefined_model)} is not supported as Fedot model')

        return self._obtain_model(is_composing_required)

    def predict(self,
                features: Union[str, np.ndarray, pd.DataFrame, InputData],
                save_predictions: bool = False):
        """
        Predict new target using already fitted model

        :param features: the array with features of test data
        :param save_predictions: if True-save predictions as csv-file in working directory.
        :return: the array with prediction values
        """
        if self.current_model is None:
            raise ValueError(NOT_FITTED_ERR_MSG)

        self.test_data = _define_data(ml_task=self.problem, target=self.target_name,
                                      features=features)

        if self.problem.task_type == TaskTypesEnum.classification:
            self.prediction_labels = self.current_model.predict(self.test_data, output_mode='labels')
            self.prediction = self.current_model.predict(self.test_data, output_mode='probs')
            output_prediction = self.prediction_labels
        else:
            self.prediction = self.current_model.predict(self.test_data)
            output_prediction = self.prediction

        if save_predictions:
            save_predict(self.prediction)
        return output_prediction.predict

    def predict_proba(self,
                      features: Union[str, np.ndarray, pd.DataFrame, InputData],
                      save_predictions: bool = False,
                      probs_for_all_classes: bool = False):
        """
        Predict the probability of new target using already fitted classification model

        :param features: the array with features of test data
        :param save_predictions: if True-save predictions as csv-file in working directory.
        :param probs_for_all_classes: return probability for each class even for binary case
        :return: the array with prediction values
        """

        if self.current_model is None:
            raise ValueError(NOT_FITTED_ERR_MSG)

        if self.problem.task_type == TaskTypesEnum.classification:
            self.test_data = _define_data(ml_task=self.problem, target=self.target_name,
                                          features=features)

            mode = 'full_probs' if probs_for_all_classes else 'probs'

            self.prediction = self.current_model.predict(self.test_data, output_mode=mode)
            self.prediction_labels = self.current_model.predict(self.test_data, output_mode='labels')

            if save_predictions:
                save_predict(self.prediction)
        else:
            raise ValueError('Probabilities of predictions are available only for classification')

        return self.prediction.predict

    def forecast(self,
                 pre_history: Union[str, Tuple[np.ndarray, np.ndarray], InputData],
                 forecast_length: int = 1,
                 save_predictions: bool = False):
        """
        Forecast the new values of time series

        :param pre_history: the array with features for pre-history of the forecast
        :param forecast_length: num of steps to forecast
        :param save_predictions: if True-save predictions as csv-file in working directory.
        :return: the array with prediction values
        """

        if self.current_model is None:
            raise ValueError(NOT_FITTED_ERR_MSG)

        if self.problem.task_type != TaskTypesEnum.ts_forecasting:
            raise ValueError('Forecasting can be used only for the time series')

        self.problem = self.train_data.task

        self.train_data = _define_data(ml_task=self.problem,
<<<<<<< HEAD
=======
                                       target=self.target_name,
>>>>>>> fc124458
                                       features=pre_history)

        self.current_model = TsForecastingChain(self.current_model.root_node)

        last_ind = int(round(self.train_data.idx[-1]))

        supp_data = InputData(idx=list(range(last_ind, last_ind + forecast_length)),
                              features=None, target=None,
                              data_type=DataTypesEnum.ts,
                              task=self.problem)

        self.prediction = self.current_model.forecast(initial_data=self.train_data, supplementary_data=supp_data)

        if save_predictions:
            save_predict(self.prediction)
        return self.prediction.predict

    def load(self, path):
        """
        Load saved chain from disk

        :param path to json file with model
        """
        self.current_model.load(path)

    def plot_prediction(self):
        """
        Plot the prediction obtained from chain
        """
        if self.prediction is not None:
            if self.problem.task_type == TaskTypesEnum.ts_forecasting:
                plot_forecast(pre_history=self.train_data, forecast=self.prediction)
            else:
                # TODO implement other visualizations
                self.log.error('Not supported yet')

        else:
            self.log.error('No prediction to visualize')

    def get_metrics(self,
                    target: Union[np.ndarray, pd.Series] = None,
                    metric_names: Union[str, List[str]] = None) -> dict:
        """
        Get quality metrics for the fitted chain

        :param target: the array with target values of test data
        :param metric_names: the names of required metrics
        :return: the values of quality metrics
        """
        if metric_names is None:
            metric_names = self.metric_name

        if target is not None:
            if self.test_data is None:
                self.test_data = InputData(idx=range(len(self.prediction.predict)),
                                           features=None,
                                           target=target[:len(self.prediction.predict)],
                                           task=self.train_data.task,
                                           data_type=self.train_data.data_type)
            else:
                self.test_data.target = target[:len(self.prediction.predict)]

        real = self.test_data

        # TODO change to sklearn metrics
        if not isinstance(metric_names, List):
            metric_names = [metric_names]

        calculated_metrics = dict()
        for metric_name in metric_names:
            if metrics_mapping[metric_name] is NotImplemented:
                self.log.warn(f'{metric_name} is not available as metric')
            else:
                prediction = self.prediction
                metric_cls = MetricsRepository().metric_class_by_id(metrics_mapping[metric_name])
                if metric_cls.output_mode == 'labels':
                    prediction = self.prediction_labels
                if self.problem.task_type == TaskTypesEnum.ts_forecasting:
                    real.target = real.target[~np.isnan(prediction.predict)]
                    prediction.predict = prediction.predict[~np.isnan(prediction.predict)]

                metric_value = abs(metric_cls.metric(reference=real,
                                                     predicted=prediction))
                calculated_metrics[metric_name] = metric_value

        return calculated_metrics


def _define_data(ml_task: Task,
                 features: Union[str, np.ndarray, pd.DataFrame, InputData],
                 target: Union[str, np.ndarray, pd.Series] = None):
    if type(features) == InputData:
        # native FEDOT format for input data
        data = features
        data.task = ml_task
    elif type(features) == pd.DataFrame:
        # pandas format for input data
        if target is None:
            target = np.array([])

<<<<<<< HEAD
        if isinstance(target, str):
=======
        if isinstance(target, str) and target in features.columns:
>>>>>>> fc124458
            target_array = features[target]
            del features[target]
        else:
            target_array = target

        data = array_to_input_data(features_array=np.asarray(features),
                                   target_array=np.asarray(target_array),
                                   task=ml_task)
    elif type(features) == np.ndarray:
        # numpy format for input data
        if target is None:
            target = np.array([])

        if isinstance(target, str):
            target_array = features[target]
            del features[target]
        else:
            target_array = target

        data = array_to_input_data(features_array=features,
                                   target_array=target_array,
                                   task=ml_task)
    elif type(features) == tuple:
        data = array_to_input_data(features_array=features[0],
                                   target_array=features[1],
                                   task=ml_task)
    elif type(features) == str:
        # CSV files as input data
        if target is None:
            target = 'target'

        data_type = DataTypesEnum.table
        if ml_task.task_type == TaskTypesEnum.ts_forecasting:
            data_type = DataTypesEnum.ts
        data = InputData.from_csv(features, task=ml_task, target_column=target, data_type=data_type)
    else:
        raise ValueError('Please specify a features as path to csv file or as Numpy array')

    return data<|MERGE_RESOLUTION|>--- conflicted
+++ resolved
@@ -296,10 +296,7 @@
         self.problem = self.train_data.task
 
         self.train_data = _define_data(ml_task=self.problem,
-<<<<<<< HEAD
-=======
                                        target=self.target_name,
->>>>>>> fc124458
                                        features=pre_history)
 
         self.current_model = TsForecastingChain(self.current_model.root_node)
@@ -400,11 +397,7 @@
         if target is None:
             target = np.array([])
 
-<<<<<<< HEAD
-        if isinstance(target, str):
-=======
         if isinstance(target, str) and target in features.columns:
->>>>>>> fc124458
             target_array = features[target]
             del features[target]
         else:
