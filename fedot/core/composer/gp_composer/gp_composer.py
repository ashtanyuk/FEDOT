--- conflicted
+++ resolved
@@ -17,17 +17,13 @@
 from fedot.core.composer.optimisers.gp_comp.operators.regularization import RegularizationTypesEnum
 from fedot.core.composer.optimisers.gp_comp.param_free_gp_optimiser import GPChainParameterFreeOptimiser
 from fedot.core.data.data import InputData, train_test_data_setup
-<<<<<<< HEAD
+from fedot.core.log import Log, default_log
+from fedot.core.repository.quality_metrics_repository import (ClassificationMetricsEnum, MetricsEnum,
+                                                              MetricsRepository,
+                                                              RegressionMetricsEnum)
 from fedot.core.repository.operation_types_repository import OperationTypesRepository
 from fedot.core.repository.quality_metrics_repository import ClassificationMetricsEnum, MetricsRepository, \
     RegressionMetricsEnum
-=======
-from fedot.core.log import Log, default_log
-from fedot.core.repository.model_types_repository import ModelTypesRepository
-from fedot.core.repository.quality_metrics_repository import (ClassificationMetricsEnum, MetricsEnum,
-                                                              MetricsRepository,
-                                                              RegressionMetricsEnum)
->>>>>>> 00d64c41
 from fedot.core.repository.tasks import Task, TaskTypesEnum
 
 sample_split_ration_for_tasks = {
@@ -48,20 +44,12 @@
     """
     Dataclass is for defining the requirements for composition process of genetic programming composer
 
-<<<<<<< HEAD
-    :attribute pop_size: population size
-    :attribute num_of_generations: maximal number of evolutionary algorithm generations
-    :attribute crossover_prob: crossover probability (the chance that two chromosomes exchange some of their parts)
-    :attribute mutation_prob: mutation probability
-    :attribute mutation_strength: strength of mutation in tree (using in certain mutation types)
-=======
     :param pop_size: population size
     :param num_of_generations: maximal number of evolutionary algorithm generations
     :param crossover_prob: crossover probability (the chance that two chromosomes exchange some of their parts)
     :param mutation_prob: mutation probability
     :param mutation_strength: strength of mutation in tree (using in certain mutation types)
     :param start_depth: start value of tree depth
->>>>>>> 00d64c41
     """
     pop_size: Optional[int] = 20
     num_of_generations: Optional[int] = 20
@@ -76,9 +64,9 @@
     """
     This dataclass is for defining the parameters using in chain generation process
 
-    :attribute primary_node_func: the function for primary node generation
-    :attribute secondary_node_func: the function for secondary node generation
-    :attribute chain_class: class for the chain object
+    :param primary_node_func: the function for primary node generation
+    :param secondary_node_func: the function for secondary node generation
+    :param chain_class: class for the chain object
     """
     primary_node_func: Callable = PrimaryNode
     secondary_node_func: Callable = SecondaryNode
@@ -113,17 +101,9 @@
         else:
             self.log = logger
 
-<<<<<<< HEAD
-    def compose_chain(self, data: InputData, is_visualise: bool = False,
-                      is_tune: bool = False, on_next_iteration_callback: Optional[Callable] = None) -> Chain:
-        """ Function for optimal chain structure searching
-=======
     def compose_chain(self, data: InputData, is_visualise: bool = False, is_tune: bool = False,
                       on_next_iteration_callback: Optional[Callable] = None) -> Union[Chain, List[Chain]]:
-
-        if self.composer_requirements.max_chain_fit_time:
-            set_multiprocess_start_method()
->>>>>>> 00d64c41
+        """ Function for optimal chain structure searching
 
         :param data: InputData for chain composing
         :param is_visualise: is it needed to visualise
@@ -132,25 +112,21 @@
 
         :return best_chain: obtained chain after composing
         """
+
+        if self.composer_requirements.max_chain_fit_time:
+            set_multiprocess_start_method()
+
         if not self.optimiser:
             raise AttributeError(f'Optimiser for chain composition is not defined')
 
         train_data, test_data = train_test_data_setup(data,
-<<<<<<< HEAD
                                                       sample_split_ration_for_tasks[data.task.task_type])
-        self.shared_cache.clear()
-        metric_function_for_nodes = partial(self.metric_for_nodes,
-                                            self.metrics, train_data, test_data, True)
-=======
-                                                      sample_split_ration_for_tasks[data.task.task_type],
-                                                      task=data.task)
         if self.cache_path is None:
             self.cache.clear()
         else:
             self.cache = ModelsCache(self.cache_path, clear_exiting=not self.use_existing_cache)
 
         metric_function_for_nodes = partial(self.composer_metric, self.metrics, train_data, test_data)
->>>>>>> 00d64c41
 
         best_chain = self.optimiser.optimise(metric_function_for_nodes,
                                              on_next_iteration_callback=on_next_iteration_callback)
@@ -195,12 +171,7 @@
 
     @staticmethod
     def tune_chain(chain: Chain, data: InputData, time_limit):
-<<<<<<< HEAD
         raise NotImplementedError()
-=======
-        # TODO investigate is it necessary
-        chain.fine_tune_all_nodes(input_data=data, max_lead_time=time_limit)
->>>>>>> 00d64c41
 
     @property
     def history(self):
@@ -215,8 +186,9 @@
         self.set_default_composer_params()
 
     def can_be_secondary_requirement(self, model):
-        repository = ModelTypesRepository()
-        model_tags = repository.model_info_by_id(model).tags
+        # TODO improve after preprocessing PR merge
+        repository = OperationTypesRepository()
+        model_tags = repository.operation_info_by_id(model).tags
         secondary_model = True
         if 'data_model' in model_tags:
             secondary_model = False
@@ -266,20 +238,12 @@
             # Set protected attributes to composer
             self._composer.composer_requirements = GPComposerRequirements(primary=operations, secondary=operations)
         if not self._composer.metrics:
-<<<<<<< HEAD
-            metric_function = MetricsRepository().metric_by_id(ClassificationMetricsEnum.ROCAUC_penalty)
-
-            if self.task.task_type in (TaskTypesEnum.regression, TaskTypesEnum.ts_forecasting):
-                metric_function = MetricsRepository().metric_by_id(RegressionMetricsEnum.RMSE)
-
-            # Set metric
-            self._composer.metrics = metric_function
-=======
             metric_function = ClassificationMetricsEnum.ROCAUC_penalty
             if self.task.task_type in (TaskTypesEnum.regression, TaskTypesEnum.ts_forecasting):
                 metric_function = RegressionMetricsEnum.RMSE
+
+            # Set metric
             self._composer.metrics = [metric_function]
->>>>>>> 00d64c41
 
     def build(self) -> Composer:
         optimiser_type = GPChainOptimiser
