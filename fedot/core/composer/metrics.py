--- conflicted
+++ resolved
@@ -3,15 +3,8 @@
 from copy import copy
 
 import numpy as np
-<<<<<<< HEAD
-from sklearn.metrics import (accuracy_score, f1_score, log_loss, mean_absolute_error,
-                             mean_absolute_percentage_error,
-                             mean_squared_error, mean_squared_log_error,
-                             precision_score, r2_score, roc_auc_score,
-=======
 from sklearn.metrics import (accuracy_score, f1_score, log_loss, mean_absolute_error, mean_absolute_percentage_error,
                              mean_squared_error, mean_squared_log_error, precision_score, r2_score, roc_auc_score,
->>>>>>> fc124458
                              silhouette_score)
 
 from fedot.core.chains.chain import Chain
