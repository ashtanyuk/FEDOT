--- conflicted
+++ resolved
@@ -14,24 +14,14 @@
     """
     This dataclass is for defining the requirements of composition process
 
-<<<<<<< HEAD
     :attribute primary: List of operation types (str) for Primary Nodes
     :attribute secondary: List of operation types (str) for Secondary Nodes
     :attribute max_lead_time: max time in minutes available for composition process
     :attribute max_depth: max depth of the result chain
+    :attribute max_chain_fit_time: time constraint for model fitting (minutes)
     :attribute max_arity: maximal number of parent for node
     :attribute min_arity: minimal number of parent for node
     :attribute allow_single_operations: allow to have chain with only one node
-=======
-    :param primary: List of model types (str) for Primary Nodes
-    :param secondary: List of model types (str) for Secondary Nodes
-    :param max_lead_time: max time in minutes available for composition process
-    :param max_chain_fit_time: time constraint for model fitting (minutes)
-    :param max_depth: max depth of the result chain
-    :param max_arity: maximal number of parent for node
-    :param min_arity: minimal number of parent for node
-    :param add_single_model_chains: allow to have chain with only one node
->>>>>>> 00d64c41
     """
     primary: List[str]
     secondary: List[str]
