--- conflicted
+++ resolved
@@ -1,15 +1,8 @@
-<<<<<<< HEAD
-
+from copy import copy
 from typing import Iterable, List, Optional, Union
 from uuid import uuid4
-NoneType = type(None)
+
 from fedot.core.dag.node_operator import NodeOperator
-=======
-from copy import copy
-from typing import List, Optional, Union, Iterable
-from uuid import uuid4
-
->>>>>>> 9ae9151b
 from fedot.core.utilities.data_structures import UniqueList
 from fedot.core.utils import DEFAULT_PARAMS_STUB
 
@@ -86,12 +79,7 @@
         Returns: 
             str: text description of the content in the node and its parameters
         """
-<<<<<<< HEAD
-
-        return self._operator.descriptive_id()
-=======
         return _descriptive_id_recursive(self)
->>>>>>> 9ae9151b
 
     def ordered_subnodes_hierarchy(self, visited: Optional[List['GraphNode']] = None) -> List['GraphNode']:
         """Gets hierarchical subnodes representation of the graph starting from the bounded node
@@ -102,10 +90,6 @@
         Returns:
             List['GraphNode']: hierarchical subnodes list starting from the bounded node
         """
-<<<<<<< HEAD
-
-        return self._operator.ordered_subnodes_hierarchy(visited)
-=======
         if visited is None:
             visited = []
 
@@ -118,7 +102,6 @@
                 nodes.extend(parent.ordered_subnodes_hierarchy(visited))
 
         return nodes
->>>>>>> 9ae9151b
 
     @property
     def distance_to_primary_level(self) -> int:
@@ -127,10 +110,6 @@
         Returns:
             int: max depth to the primary level
         """
-<<<<<<< HEAD
-
-        return self._operator.distance_to_primary_level()
-=======
         if not self.nodes_from:
             return 0
         else:
@@ -138,10 +117,10 @@
 
 
 def _descriptive_id_recursive(current_node, visited_nodes=None) -> str:
-    """
-    Method returns verbal description of the content in the node
+    """Method returns verbal description of the content in the node
     and its parameters
     """
+
     if visited_nodes is None:
         visited_nodes = []
 
@@ -170,5 +149,4 @@
         full_path_items.append(f'({previous_items_str})')
     full_path_items.append(f'/{node_label}')
     full_path = ''.join(full_path_items)
-    return full_path
->>>>>>> 9ae9151b
+    return full_path