from os import PathLike
from abc import ABC, abstractmethod
from typing import Any, Tuple, Dict, List, Sequence, Union, TypeVar, Generic, Optional

from fedot.core.dag.graph_node import GraphNode
from fedot.core.visualisation.graph_viz import GraphVisualiser, NodeColorType

NodeType = TypeVar('NodeType', bound=GraphNode, covariant=False, contravariant=False)


<<<<<<< HEAD

class Graph:
    """Base class used for the :obj:`Pipeline` structure definition

    Args:
        nodes: pipeline nodes
=======
class Graph(ABC):
    """
    Defines abstract graph interface that's required by graph optimisation process.
>>>>>>> 9ae9151b
    """

    @abstractmethod
    def add_node(self, node: GraphNode):
        """Adds new node to the graph together with its parent nodes.

        :param node: new node object to add
        """
        raise NotImplementedError()

<<<<<<< HEAD
    def _empty_postproc(self,
                        nodes: Optional[List['GraphNode']] = None):  # TODO: maybe it should return nodes as is instead?
        """Does not do any postprocessing to the provided ``nodes``

        Args:
            nodes: not obligatory
        """

        pass
=======
    @abstractmethod
    def update_node(self, old_node: GraphNode, new_node: GraphNode):
        """Replaces ``old_node`` node with ``new_node``.

        :param old_node: node to be replaced
        :param new_node: node to be placed instead
        """
        raise NotImplementedError()
>>>>>>> 9ae9151b

    @abstractmethod
    def update_subtree(self, old_subtree: GraphNode, new_subtree: GraphNode):
        """Changes ``old_subtree`` subtree to ``new_subtree``

        :param old_subtree: node and its subtree to be removed
        :param new_subtree: node and its subtree to be placed instead
        """
        raise NotImplementedError()

    @abstractmethod
    def delete_node(self, node: GraphNode):
        """Removes ``node`` from the graph.
        If ``node`` has only one child, then connects all of the ``node`` parents to it.

        :param node: node of the graph to be deleted
        """
        raise NotImplementedError()

    @abstractmethod
    def delete_subtree(self, subroot: GraphNode):
        """Deletes given node with all its parents.
        Deletes all edges from removed nodes to remaining graph nodes.

        :param subtree: node to be deleted with all of its parents
            and their connections amongst the remaining graph nodes
        """
        raise NotImplementedError()

    @abstractmethod
    def distance_to_root_level(self, node: GraphNode) -> int:
<<<<<<< HEAD
        """ Returns distance to root level
        """

        return self._operator.distance_to_root_level(node=node)

    def nodes_from_layer(self, layer_number: int) -> List[Any]:
        """ Returns all nodes from specified layer 
        """

        return self._operator.nodes_from_layer(layer_number=layer_number)

    def node_children(self, node: GraphNode) -> List[Optional[GraphNode]]:
        """Returns all node's children
        """

        return self._operator.node_children(node=node)
=======
        """Gets distance to the final output node

        :param node: search starting point
        """
        raise NotImplementedError()

    @abstractmethod
    def nodes_from_layer(self, layer_number: int) -> Sequence[GraphNode]:
        """Gets all the nodes from the chosen layer up to the surface

        :param layer_number: max height of diving

        :return: all nodes from the surface to the ``layer_number`` layer
        """
        raise NotImplementedError()

    @abstractmethod
    def node_children(self, node: GraphNode) -> Sequence[Optional[GraphNode]]:
        """Returns all children of the ``node``

        :param node: for getting children from
>>>>>>> 9ae9151b

        :return: children of the ``node``
        """
        raise NotImplementedError()

    @abstractmethod
    def connect_nodes(self, node_parent: GraphNode, node_child: GraphNode):
<<<<<<< HEAD
        """Add an edge from node_parent to node_child
        """

        self._operator.connect_nodes(parent=node_parent, child=node_child)
=======
        """Adds edge between ``parent`` and ``child``
>>>>>>> 9ae9151b

        :param node_parent: acts like parent in pipeline connection relations
        :param node_child:  acts like child in pipeline connection relations
        """
        raise NotImplementedError()

    @abstractmethod
    def disconnect_nodes(self, node_parent: GraphNode, node_child: GraphNode,
                         clean_up_leftovers: bool = True):
<<<<<<< HEAD
        """Delete an edge from node_parent to node_child
        """

        self._operator.disconnect_nodes(node_parent=node_parent, node_child=node_child,
                                        clean_up_leftovers=clean_up_leftovers)

    def get_nodes_degrees(self):
        """Nodes degree as the number of edges the node has: 
        ``k = k(in) + k(out)``
        """

        return self._operator.get_nodes_degrees()

    def get_edges(self) -> List[Tuple[GraphNode, GraphNode]]:
        """Returns all available edges in a given graph
        """

        return self._operator.get_edges()
=======
        """Removes an edge between two nodes

        :param node_parent: where the removing edge comes out
        :param node_child: where the removing edge enters
        :param clean_up_leftovers: whether to remove the remaining invalid vertices with edges or not
        """
        raise NotImplementedError()

    @abstractmethod
    def get_nodes_degrees(self) -> Sequence[int]:
        """Nodes degree as the number of edges the node has:
            degree = #input_edges + #out_edges
>>>>>>> 9ae9151b

        :return: nodes degrees ordered according to the nx_graph representation of this graph
        """
        raise NotImplementedError()

    @abstractmethod
    def get_edges(self) -> Sequence[Tuple[GraphNode, GraphNode]]:
        """Gets all available edges in this graph

<<<<<<< HEAD
        Args:
            path: save location of the graph visualization image
        """

        GraphVisualiser().visualise(self, path)
=======
        :return: pairs of parent_node -> child_node
        """
        raise NotImplementedError()
>>>>>>> 9ae9151b

    @abstractmethod
    def __eq__(self, other_graph: 'Graph') -> bool:
        """Compares this graph with the ``other_graph``

        Args:
            other_graph: another graph

        Returns:
            is it equal to ``other_graph`` in terms of the graphs
        """
<<<<<<< HEAD

        return self._operator.is_graph_equal(other_graph)
=======
        raise NotImplementedError()
>>>>>>> 9ae9151b

    @property
    @abstractmethod
    def root_node(self) -> Union[GraphNode, Sequence[GraphNode]]:
        """Gets the final layer node(s) of the graph

<<<<<<< HEAD
        Returns:
            text graph representation
        """

        return self.__str__()
=======
        :return: the final layer node(s)
        """
        raise NotImplementedError()
>>>>>>> 9ae9151b

    @property
    @abstractmethod
    def nodes(self) -> List[GraphNode]:
        """Return list of all graph nodes

<<<<<<< HEAD
        Returns:
            the final predictors-nodes
        """

        roots = self._operator.root_node()
        return roots
=======
        :return: graph nodes"""
        raise NotImplementedError()

    @nodes.setter
    @abstractmethod
    def nodes(self, new_nodes: List[GraphNode]):
        raise NotImplementedError()
>>>>>>> 9ae9151b

    @property
    @abstractmethod
    def depth(self) -> int:
        """Gets this graph depth from its sink-node to its source-node

        :return: length of a path from the root node to the farthest primary node
        """
        raise NotImplementedError()

    @property
    def length(self) -> int:
        """Return size of the graph (number of nodes)

<<<<<<< HEAD
        Returns:
            number of nodes in the graph
=======
        :return: graph size
>>>>>>> 9ae9151b
        """

        return len(self.nodes)

    def show(self, save_path: Optional[Union[PathLike, str]] = None, engine: str = 'matplotlib',
             node_color: Optional[NodeColorType] = None, dpi: int = 300,
             node_size_scale: float = 1.0, font_size_scale: float = 1.0, edge_curvature_scale: float = 1.0):
        """Visualizes graph or saves its picture to the specified ``path``

        :param save_path: optional, save location of the graph visualization image.
        :param engine: engine to visualize the graph. Possible values: 'matplotlib', 'pyvis', 'graphviz'.
        :param node_color: color of nodes to use.
        :param node_size_scale: use to make node size bigger or lesser. Supported only for the engine 'matplotlib'.
        :param font_size_scale: use to make font size bigger or lesser. Supported only for the engine 'matplotlib'.
        :param edge_curvature_scale: use to make edges more or less curved. Supported only for the engine 'matplotlib'.
        :param dpi: DPI of the output image. Not supported for the engine 'pyvis'.
        """
        GraphVisualiser().visualise(self, save_path, engine, node_color, dpi, node_size_scale, font_size_scale,
                                    edge_curvature_scale)

    @property
    def graph_description(self) -> Dict:
        """Return summary characteristics of the graph

        :return: dict containing information about the graph
        :rtype: dict
        """
        return {
            'depth': self.depth,
            'length': self.length,
            'nodes': self.nodes,
        }

    @property
    def descriptive_id(self) -> str:
        """Returns human-readable identifier of the graph.

<<<<<<< HEAD
        Returns:
            depth of the graph
        """

        return self._operator.graph_depth()
=======
        :return: text description of the content in the node and its parameters
        :rtype: str
        """
        return self.root_node.descriptive_id

    def __str__(self):
        return str(self.graph_description)

    def __repr__(self):
        return self.__str__()

    def __len__(self):
        return self.length
>>>>>>> 9ae9151b
<|MERGE_RESOLUTION|>--- conflicted
+++ resolved
@@ -8,55 +8,34 @@
 NodeType = TypeVar('NodeType', bound=GraphNode, covariant=False, contravariant=False)
 
 
-<<<<<<< HEAD
-
-class Graph:
-    """Base class used for the :obj:`Pipeline` structure definition
-
-    Args:
-        nodes: pipeline nodes
-=======
 class Graph(ABC):
-    """
-    Defines abstract graph interface that's required by graph optimisation process.
->>>>>>> 9ae9151b
+    """Defines abstract graph interface that's required by graph optimisation process.
     """
 
     @abstractmethod
     def add_node(self, node: GraphNode):
         """Adds new node to the graph together with its parent nodes.
 
-        :param node: new node object to add
-        """
-        raise NotImplementedError()
-
-<<<<<<< HEAD
-    def _empty_postproc(self,
-                        nodes: Optional[List['GraphNode']] = None):  # TODO: maybe it should return nodes as is instead?
-        """Does not do any postprocessing to the provided ``nodes``
-
-        Args:
-            nodes: not obligatory
-        """
-
-        pass
-=======
+        Args:
+            nodes: pipeline nodes
+        """
+
     @abstractmethod
     def update_node(self, old_node: GraphNode, new_node: GraphNode):
-        """Replaces ``old_node`` node with ``new_node``.
+        """Replaces ``old_node`` node with ``new_node``
 
         :param old_node: node to be replaced
         :param new_node: node to be placed instead
         """
         raise NotImplementedError()
->>>>>>> 9ae9151b
 
     @abstractmethod
     def update_subtree(self, old_subtree: GraphNode, new_subtree: GraphNode):
         """Changes ``old_subtree`` subtree to ``new_subtree``
 
-        :param old_subtree: node and its subtree to be removed
-        :param new_subtree: node and its subtree to be placed instead
+        Args:
+            old_subtree: node and its subtree to be removed
+            new_subtree: node and its subtree to be placed instead
         """
         raise NotImplementedError()
 
@@ -65,43 +44,28 @@
         """Removes ``node`` from the graph.
         If ``node`` has only one child, then connects all of the ``node`` parents to it.
 
-        :param node: node of the graph to be deleted
+        Args:
+            node: node of the graph to be deleted
         """
         raise NotImplementedError()
 
     @abstractmethod
     def delete_subtree(self, subroot: GraphNode):
         """Deletes given node with all its parents.
-        Deletes all edges from removed nodes to remaining graph nodes.
-
-        :param subtree: node to be deleted with all of its parents
-            and their connections amongst the remaining graph nodes
+        Deletes all edges from removed nodes to remaining graph nodes
+
+        Args:
+            subtree: node to be deleted with all of its parents
+                and their connections amongst the remaining graph nodes
         """
         raise NotImplementedError()
 
     @abstractmethod
     def distance_to_root_level(self, node: GraphNode) -> int:
-<<<<<<< HEAD
-        """ Returns distance to root level
-        """
-
-        return self._operator.distance_to_root_level(node=node)
-
-    def nodes_from_layer(self, layer_number: int) -> List[Any]:
-        """ Returns all nodes from specified layer 
-        """
-
-        return self._operator.nodes_from_layer(layer_number=layer_number)
-
-    def node_children(self, node: GraphNode) -> List[Optional[GraphNode]]:
-        """Returns all node's children
-        """
-
-        return self._operator.node_children(node=node)
-=======
         """Gets distance to the final output node
 
-        :param node: search starting point
+        Args:
+            node: search starting point
         """
         raise NotImplementedError()
 
@@ -109,9 +73,11 @@
     def nodes_from_layer(self, layer_number: int) -> Sequence[GraphNode]:
         """Gets all the nodes from the chosen layer up to the surface
 
-        :param layer_number: max height of diving
-
-        :return: all nodes from the surface to the ``layer_number`` layer
+        Args:    
+            layer_number: max height of diving
+
+        Returns:
+            all nodes from the surface to the ``layer_number`` layer
         """
         raise NotImplementedError()
 
@@ -119,67 +85,42 @@
     def node_children(self, node: GraphNode) -> Sequence[Optional[GraphNode]]:
         """Returns all children of the ``node``
 
-        :param node: for getting children from
->>>>>>> 9ae9151b
-
-        :return: children of the ``node``
+        Args:
+            node: for getting children from
+
+        Returns: children of the ``node``
         """
         raise NotImplementedError()
 
     @abstractmethod
     def connect_nodes(self, node_parent: GraphNode, node_child: GraphNode):
-<<<<<<< HEAD
-        """Add an edge from node_parent to node_child
-        """
-
-        self._operator.connect_nodes(parent=node_parent, child=node_child)
-=======
         """Adds edge between ``parent`` and ``child``
->>>>>>> 9ae9151b
-
-        :param node_parent: acts like parent in pipeline connection relations
-        :param node_child:  acts like child in pipeline connection relations
+
+        Args:
+            node_parent: acts like parent in pipeline connection relations
+            node_child:  acts like child in pipeline connection relations
         """
         raise NotImplementedError()
 
     @abstractmethod
     def disconnect_nodes(self, node_parent: GraphNode, node_child: GraphNode,
                          clean_up_leftovers: bool = True):
-<<<<<<< HEAD
-        """Delete an edge from node_parent to node_child
-        """
-
-        self._operator.disconnect_nodes(node_parent=node_parent, node_child=node_child,
-                                        clean_up_leftovers=clean_up_leftovers)
-
-    def get_nodes_degrees(self):
-        """Nodes degree as the number of edges the node has: 
-        ``k = k(in) + k(out)``
-        """
-
-        return self._operator.get_nodes_degrees()
-
-    def get_edges(self) -> List[Tuple[GraphNode, GraphNode]]:
-        """Returns all available edges in a given graph
-        """
-
-        return self._operator.get_edges()
-=======
         """Removes an edge between two nodes
 
-        :param node_parent: where the removing edge comes out
-        :param node_child: where the removing edge enters
-        :param clean_up_leftovers: whether to remove the remaining invalid vertices with edges or not
+        Args:
+            node_parent: where the removing edge comes out
+            node_child: where the removing edge enters
+            clean_up_leftovers: whether to remove the remaining invalid vertices with edges or not
         """
         raise NotImplementedError()
 
     @abstractmethod
     def get_nodes_degrees(self) -> Sequence[int]:
         """Nodes degree as the number of edges the node has:
-            degree = #input_edges + #out_edges
->>>>>>> 9ae9151b
-
-        :return: nodes degrees ordered according to the nx_graph representation of this graph
+            ``degree = #input_edges + #out_edges``
+
+        Returns:
+            nodes degrees ordered according to the nx_graph representation of this graph
         """
         raise NotImplementedError()
 
@@ -187,17 +128,10 @@
     def get_edges(self) -> Sequence[Tuple[GraphNode, GraphNode]]:
         """Gets all available edges in this graph
 
-<<<<<<< HEAD
-        Args:
-            path: save location of the graph visualization image
-        """
-
-        GraphVisualiser().visualise(self, path)
-=======
-        :return: pairs of parent_node -> child_node
-        """
-        raise NotImplementedError()
->>>>>>> 9ae9151b
+        Returns:
+            pairs of parent_node -> child_node
+        """
+        raise NotImplementedError()
 
     @abstractmethod
     def __eq__(self, other_graph: 'Graph') -> bool:
@@ -209,58 +143,40 @@
         Returns:
             is it equal to ``other_graph`` in terms of the graphs
         """
-<<<<<<< HEAD
-
-        return self._operator.is_graph_equal(other_graph)
-=======
-        raise NotImplementedError()
->>>>>>> 9ae9151b
+        raise NotImplementedError()
 
     @property
     @abstractmethod
     def root_node(self) -> Union[GraphNode, Sequence[GraphNode]]:
         """Gets the final layer node(s) of the graph
 
-<<<<<<< HEAD
-        Returns:
-            text graph representation
-        """
-
-        return self.__str__()
-=======
-        :return: the final layer node(s)
-        """
-        raise NotImplementedError()
->>>>>>> 9ae9151b
+        Returns:
+            the final layer node(s)
+        """
+        raise NotImplementedError()
 
     @property
     @abstractmethod
     def nodes(self) -> List[GraphNode]:
         """Return list of all graph nodes
 
-<<<<<<< HEAD
-        Returns:
-            the final predictors-nodes
-        """
-
-        roots = self._operator.root_node()
-        return roots
-=======
-        :return: graph nodes"""
+        Returns:
+            graph nodes
+        """
         raise NotImplementedError()
 
     @nodes.setter
     @abstractmethod
     def nodes(self, new_nodes: List[GraphNode]):
         raise NotImplementedError()
->>>>>>> 9ae9151b
 
     @property
     @abstractmethod
     def depth(self) -> int:
         """Gets this graph depth from its sink-node to its source-node
 
-        :return: length of a path from the root node to the farthest primary node
+        Returns:
+            length of a path from the root node to the farthest primary node
         """
         raise NotImplementedError()
 
@@ -268,12 +184,8 @@
     def length(self) -> int:
         """Return size of the graph (number of nodes)
 
-<<<<<<< HEAD
-        Returns:
-            number of nodes in the graph
-=======
-        :return: graph size
->>>>>>> 9ae9151b
+        Returns:
+            graph size
         """
 
         return len(self.nodes)
@@ -283,13 +195,14 @@
              node_size_scale: float = 1.0, font_size_scale: float = 1.0, edge_curvature_scale: float = 1.0):
         """Visualizes graph or saves its picture to the specified ``path``
 
-        :param save_path: optional, save location of the graph visualization image.
-        :param engine: engine to visualize the graph. Possible values: 'matplotlib', 'pyvis', 'graphviz'.
-        :param node_color: color of nodes to use.
-        :param node_size_scale: use to make node size bigger or lesser. Supported only for the engine 'matplotlib'.
-        :param font_size_scale: use to make font size bigger or lesser. Supported only for the engine 'matplotlib'.
-        :param edge_curvature_scale: use to make edges more or less curved. Supported only for the engine 'matplotlib'.
-        :param dpi: DPI of the output image. Not supported for the engine 'pyvis'.
+        Args:
+            save_path: optional, save location of the graph visualization image.
+            engine: engine to visualize the graph. Possible values: 'matplotlib', 'pyvis', 'graphviz'.
+            node_color: color of nodes to use.
+            node_size_scale: use to make node size bigger or lesser. Supported only for the engine 'matplotlib'.
+            font_size_scale: use to make font size bigger or lesser. Supported only for the engine 'matplotlib'.
+            edge_curvature_scale: use to make edges more or less curved. Supported only for the engine 'matplotlib'.
+            dpi: DPI of the output image. Not supported for the engine 'pyvis'.
         """
         GraphVisualiser().visualise(self, save_path, engine, node_color, dpi, node_size_scale, font_size_scale,
                                     edge_curvature_scale)
@@ -298,8 +211,8 @@
     def graph_description(self) -> Dict:
         """Return summary characteristics of the graph
 
-        :return: dict containing information about the graph
-        :rtype: dict
+        Returns:
+            dict: containing information about the graph
         """
         return {
             'depth': self.depth,
@@ -311,15 +224,8 @@
     def descriptive_id(self) -> str:
         """Returns human-readable identifier of the graph.
 
-<<<<<<< HEAD
-        Returns:
-            depth of the graph
-        """
-
-        return self._operator.graph_depth()
-=======
-        :return: text description of the content in the node and its parameters
-        :rtype: str
+        Returns:
+            str: text description of the content in the node and its parameters
         """
         return self.root_node.descriptive_id
 
@@ -330,5 +236,4 @@
         return self.__str__()
 
     def __len__(self):
-        return self.length
->>>>>>> 9ae9151b
+        return self.length