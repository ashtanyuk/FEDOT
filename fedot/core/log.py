import json
import logging
import multiprocessing
import pathlib
import sys
from logging.config import dictConfig
from logging.handlers import RotatingFileHandler
from typing import Optional, Tuple, Union

from fedot.core.utilities.singleton_meta import SingletonMeta
from fedot.core.utils import default_fedot_data_dir

DEFAULT_LOG_PATH = pathlib.Path(default_fedot_data_dir(), 'log.log')


class Log(metaclass=SingletonMeta):
<<<<<<< HEAD
    """Log object to store logger singleton and log adapters

    Args:
        logger_name: name of the logger
        config_json_file: ``json`` file from which to collect the logger if specified
        output_logging_level: logging levels are the same as in 'logging'

            .. details:: more details..

                * ``50`` -> critical
                * ``40`` -> error
                * ``30`` -> warning
                * ``20`` -> info
                * ``10`` -> debug
                * ``0`` -> nonset

                Attention!
                    logs with a level HIGHER than set will be displayed

        log_file: file to write logs in
    """

    __log_adapters = {}

=======
    """ Log object to store logger singleton and log adapters
    :param config_json_file: json file from which to collect the logger if specified
    :param output_logging_level: logging levels are the same as in 'logging':
    critical -- 50, error -- 40, warning -- 30, info -- 20, debug -- 10, nonset -- 0.
    Logs with a level HIGHER than set will be displayed.
    :param log_file: file to write logs in """

    __log_adapters = {}

    @staticmethod
>>>>>>> 50e45ea9
    def setup_in_mp(logging_level: int, logs_dir: pathlib.Path):
        """
        Preserves logger level and its records in a separate file for each process only if it's a child one

<<<<<<< HEAD
        Args:
            logging_level: level of the logger from the main process
            logs_dir: path to the logs directory
        """

=======
        :param logging_level: level of the logger from the main process
        :param logs_dir: path to the logs directory
        """
>>>>>>> 50e45ea9
        cur_proc = multiprocessing.current_process().name
        log_file_name = logs_dir.joinpath(f'log_{cur_proc}.log')
        Log(output_logging_level=logging_level, log_file=log_file_name, use_console=False)

<<<<<<< HEAD
    def __init__(self, logger_name: str,
=======
    def __init__(self,
>>>>>>> 50e45ea9
                 config_json_file: str = 'default',
                 output_logging_level: int = logging.INFO,
                 log_file: Optional[Union[str, pathlib.Path]] = None,
                 use_console: bool = True):
        self.log_file = log_file or DEFAULT_LOG_PATH
        self.logger = self._get_logger(config_file=config_json_file,
                                       logging_level=output_logging_level,
                                       use_console=use_console)

    def get_parameters(self) -> Tuple[int, pathlib.Path]:
        return self.logger.level, pathlib.Path(self.log_file).parent

<<<<<<< HEAD
    def get_parameters(self) -> Tuple[int, pathlib.Path]:
        return self.logger.level, pathlib.Path(self.log_file).parent

=======
>>>>>>> 50e45ea9
    def reset_logging_level(self, logging_level: int):
        """ Resets logging level for logger and its handlers """
        # Resets logging level is needed because before initialization with API params Singleton
        # can be initialized somewhere else with default ones
        self.logger.setLevel(logging_level)
        for handler in self.handlers:
            handler.setLevel(logging_level)

<<<<<<< HEAD
    def get_adapter(self, prefix: str, logging_level: int = logging.INFO) -> 'LoggerAdapter':
        """Get adapter to pass contextual information to log messages

        Args:
            prefix: prefix to log messages with this adapter. Usually, the prefix is the name of the class
                where the log came from
            logging_level: level of logging
        """

=======
    def get_adapter(self, prefix: str) -> 'LoggerAdapter':
        """ Get adapter to pass contextual information to log messages.
        :param prefix: prefix to log messages with this adapter. Usually this prefix is the name of the class
            where the log came from """
>>>>>>> 50e45ea9
        if prefix not in self.__log_adapters.keys():
            self.__log_adapters[prefix] = LoggerAdapter(self.logger,
                                                        {'prefix': prefix})
        return self.__log_adapters[prefix]

<<<<<<< HEAD
    def _get_logger(self, name, config_file: str, logging_level: int, write_logs: bool) -> logging.Logger:
        """Get logger object
        """

        logger = logging.getLogger(name)
=======
    def _get_logger(self, config_file: str, logging_level: int, use_console: bool = True) -> logging.Logger:
        """ Get logger object """
        logger = logging.getLogger()
>>>>>>> 50e45ea9
        if config_file != 'default':
            self._setup_logger_from_json_file(config_file)
        else:
            logger = self._setup_default_logger(logger=logger, logging_level=logging_level, use_console=use_console)
        return logger

<<<<<<< HEAD
    def _setup_default_logger(self, logger: logging.Logger, logging_level: int, write_logs: bool) -> logging.Logger:
        """Define console and file handlers for logger
        """

        if not write_logs or logging_level > logging.CRITICAL:
            return logger
=======
    def _setup_default_logger(self, logger: logging.Logger, logging_level: int,
                              use_console: bool = True) -> logging.Logger:
        """ Define console and file handlers for logger """
>>>>>>> 50e45ea9

        if use_console:
            console_handler = logging.StreamHandler(sys.stdout)
            console_handler.setLevel(logging_level)
            console_formatter = logging.Formatter('%(asctime)s - %(message)s')
            console_handler.setFormatter(console_formatter)
            logger.addHandler(console_handler)

        file_handler = RotatingFileHandler(self.log_file, maxBytes=100000000, backupCount=1)
        file_handler.setLevel(logging_level)
        file_handler.setFormatter(logging.Formatter('%(asctime)s - %(levelname)s - %(message)s'))
        logger.addHandler(file_handler)

        logger.setLevel(logging_level)

        return logger

    @staticmethod
    def _setup_logger_from_json_file(config_file):
        """Setup logging configuration from file
        """

        try:
            with open(config_file, 'rt') as file:
                config = json.load(file)
            dictConfig(config)
        except Exception as ex:
            raise Exception(f'Can not open the log config file because of {ex}')

    @property
    def handlers(self):
        return self.logger.handlers

    def release_handlers(self):
        """This function closes handlers of logger
        """

        for handler in self.handlers:
            handler.close()

    def getstate(self):
        """Define the attributes to be pickled via deepcopy or pickle

        Returns:
            dict: ``dict`` of state
        """

        state = dict(self.__dict__)
        del state['logger']
        return state

    def __str__(self):
        return f'Log object for {self.logger.name} module'

    def __repr__(self):
        return self.__str__()


class LoggerAdapter(logging.LoggerAdapter):
    """This class looks like logger but used to pass contextual information
    to the output along with logging event information
    """

    def __init__(self, logger: logging.Logger, extra: dict):
        super().__init__(logger=logger, extra=extra)
        self.logging_level = logger.level
        self.setLevel(self.logging_level)

    def process(self, msg, kwargs):
        self.logger.setLevel(self.logging_level)
        return '%s - %s' % (self.extra['prefix'], msg), kwargs

    def __str__(self):
        return f'LoggerAdapter object for {self.extra["prefix"]} module'

    def __repr__(self):
        return self.__str__()


<<<<<<< HEAD
def default_log(class_object=None, prefix: str = 'default', logging_level: int = logging.INFO,
                write_logs: bool = True) -> LoggerAdapter:
    """Default logger

    Args:
        class_object: instance of class
        prefix: adapter prefix to add it to log messages
        logging_level: logging levels are the same as in 'logging'
        write_logs: bool indicating whenever to write logs in console or not

    Returns:
        :obj:`LoggerAdapter`: :obj:`LoggerAdapter` object
=======
def default_log(prefix: Optional[object] = 'default') -> logging.LoggerAdapter:
    """
    Default logger

    :param prefix: str adapter prefix to add it to log messages or
        instance of class to get prefix from
    :return: LoggerAdapter: LoggerAdapter object
>>>>>>> 50e45ea9
    """

    # get log prefix
    if not isinstance(prefix, str):
        prefix = prefix.__class__.__name__

    return Log().get_adapter(prefix=prefix)<|MERGE_RESOLUTION|>--- conflicted
+++ resolved
@@ -14,7 +14,6 @@
 
 
 class Log(metaclass=SingletonMeta):
-<<<<<<< HEAD
     """Log object to store logger singleton and log adapters
 
     Args:
@@ -39,42 +38,21 @@
 
     __log_adapters = {}
 
-=======
-    """ Log object to store logger singleton and log adapters
-    :param config_json_file: json file from which to collect the logger if specified
-    :param output_logging_level: logging levels are the same as in 'logging':
-    critical -- 50, error -- 40, warning -- 30, info -- 20, debug -- 10, nonset -- 0.
-    Logs with a level HIGHER than set will be displayed.
-    :param log_file: file to write logs in """
-
-    __log_adapters = {}
-
     @staticmethod
->>>>>>> 50e45ea9
     def setup_in_mp(logging_level: int, logs_dir: pathlib.Path):
         """
         Preserves logger level and its records in a separate file for each process only if it's a child one
 
-<<<<<<< HEAD
         Args:
             logging_level: level of the logger from the main process
             logs_dir: path to the logs directory
         """
 
-=======
-        :param logging_level: level of the logger from the main process
-        :param logs_dir: path to the logs directory
-        """
->>>>>>> 50e45ea9
         cur_proc = multiprocessing.current_process().name
         log_file_name = logs_dir.joinpath(f'log_{cur_proc}.log')
         Log(output_logging_level=logging_level, log_file=log_file_name, use_console=False)
 
-<<<<<<< HEAD
-    def __init__(self, logger_name: str,
-=======
     def __init__(self,
->>>>>>> 50e45ea9
                  config_json_file: str = 'default',
                  output_logging_level: int = logging.INFO,
                  log_file: Optional[Union[str, pathlib.Path]] = None,
@@ -87,12 +65,6 @@
     def get_parameters(self) -> Tuple[int, pathlib.Path]:
         return self.logger.level, pathlib.Path(self.log_file).parent
 
-<<<<<<< HEAD
-    def get_parameters(self) -> Tuple[int, pathlib.Path]:
-        return self.logger.level, pathlib.Path(self.log_file).parent
-
-=======
->>>>>>> 50e45ea9
     def reset_logging_level(self, logging_level: int):
         """ Resets logging level for logger and its handlers """
         # Resets logging level is needed because before initialization with API params Singleton
@@ -101,7 +73,6 @@
         for handler in self.handlers:
             handler.setLevel(logging_level)
 
-<<<<<<< HEAD
     def get_adapter(self, prefix: str, logging_level: int = logging.INFO) -> 'LoggerAdapter':
         """Get adapter to pass contextual information to log messages
 
@@ -111,46 +82,27 @@
             logging_level: level of logging
         """
 
-=======
-    def get_adapter(self, prefix: str) -> 'LoggerAdapter':
-        """ Get adapter to pass contextual information to log messages.
-        :param prefix: prefix to log messages with this adapter. Usually this prefix is the name of the class
-            where the log came from """
->>>>>>> 50e45ea9
         if prefix not in self.__log_adapters.keys():
             self.__log_adapters[prefix] = LoggerAdapter(self.logger,
                                                         {'prefix': prefix})
         return self.__log_adapters[prefix]
 
-<<<<<<< HEAD
     def _get_logger(self, name, config_file: str, logging_level: int, write_logs: bool) -> logging.Logger:
         """Get logger object
         """
 
         logger = logging.getLogger(name)
-=======
-    def _get_logger(self, config_file: str, logging_level: int, use_console: bool = True) -> logging.Logger:
-        """ Get logger object """
-        logger = logging.getLogger()
->>>>>>> 50e45ea9
+
         if config_file != 'default':
             self._setup_logger_from_json_file(config_file)
         else:
             logger = self._setup_default_logger(logger=logger, logging_level=logging_level, use_console=use_console)
         return logger
 
-<<<<<<< HEAD
-    def _setup_default_logger(self, logger: logging.Logger, logging_level: int, write_logs: bool) -> logging.Logger:
-        """Define console and file handlers for logger
-        """
-
-        if not write_logs or logging_level > logging.CRITICAL:
-            return logger
-=======
     def _setup_default_logger(self, logger: logging.Logger, logging_level: int,
                               use_console: bool = True) -> logging.Logger:
-        """ Define console and file handlers for logger """
->>>>>>> 50e45ea9
+        """Define console and file handlers for logger
+        """
 
         if use_console:
             console_handler = logging.StreamHandler(sys.stdout)
@@ -230,7 +182,6 @@
         return self.__str__()
 
 
-<<<<<<< HEAD
 def default_log(class_object=None, prefix: str = 'default', logging_level: int = logging.INFO,
                 write_logs: bool = True) -> LoggerAdapter:
     """Default logger
@@ -243,15 +194,7 @@
 
     Returns:
         :obj:`LoggerAdapter`: :obj:`LoggerAdapter` object
-=======
-def default_log(prefix: Optional[object] = 'default') -> logging.LoggerAdapter:
-    """
-    Default logger
-
-    :param prefix: str adapter prefix to add it to log messages or
-        instance of class to get prefix from
-    :return: LoggerAdapter: LoggerAdapter object
->>>>>>> 50e45ea9
+
     """
 
     # get log prefix
