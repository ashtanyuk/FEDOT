from abc import ABC
from copy import copy
from datetime import timedelta
from typing import List, Optional

from fedot.core.data.data import InputData, OutputData
from fedot.core.log import default_log
from fedot.core.operations.factory import OperationFactory

<<<<<<< HEAD
CachedState = namedtuple('CachedState', 'operation')

=======
>>>>>>> 00d64c41

class Node(ABC):
    """
    Base class for Node definition in Chain structure

    :param nodes_from: parent nodes which information comes from
<<<<<<< HEAD
    :param operation_type: str type of the operation defined in operation repository
    :param log: Log object to record messages
    """

    def __init__(self, nodes_from: Optional[List['Node']], operation_type: str,
                 log=None):
        self.nodes_from = nodes_from
        self.cache = FittedOperationCache(self)
=======
    :param model_type: str type of the model defined in model repository
    :param manual_preprocessing_func: optional function for data preprocessing.
    If not defined one of the available preprocessing strategies is used. \
    #TODO: delete this comment after update of preprocessing
    See the `preprocessors <https://github.com/nccr-itmo/FEDOT/blob/master/fedot/core/data/preprocessing.py>`__
    :param log: Log object to record messages
    """

    def __init__(self, nodes_from: Optional[List['Node']], model_type: [str, 'Model'],
                 manual_preprocessing_func: Optional[Callable] = None,
                 log=None):
        self.nodes_from = nodes_from
        self.manual_preprocessing_func = manual_preprocessing_func
        self.log = log
        self.fitted_preprocessor = None
        self.fitted_model = None
>>>>>>> 00d64c41

        if not log:
            self.log = default_log(__name__)
        else:
            self.log = log

<<<<<<< HEAD
        # Define appropriate model or data operation
        self.strategy_operator = OperationFactory(operation_name=operation_type)
        self.operation = self.strategy_operator.get_operation()
=======
        if not isinstance(model_type, str):
            self.model = model_type
        else:
            self.model = Model(model_type=model_type)
>>>>>>> 00d64c41

    @property
    def descriptive_id(self):
        return self._descriptive_id_recursive(visited_nodes=[])

    def _descriptive_id_recursive(self, visited_nodes):
        """
        Method returns verbal description of the operation in the node
        and its parameters
        """

        node_label = self.operation.description
        full_path = ''
        if self in visited_nodes:
            return 'ID_CYCLED'
        visited_nodes.append(self)
        if self.nodes_from:
            previous_items = []
            for parent_node in self.nodes_from:
                previous_items.append(f'{parent_node._descriptive_id_recursive(copy(visited_nodes))};')
            previous_items.sort()
            previous_items_str = ';'.join(previous_items)

            full_path += f'({previous_items_str})'
        full_path += f'/{node_label}'
        return full_path

<<<<<<< HEAD
    def fit(self, input_data: InputData, verbose=False) -> OutputData:
        """
        Run training process in the node

        :param input_data: data used for operation training
        :param verbose: flag used for status printing to console, default False
        """
        copied_input_data = copy(input_data)
=======
    @property
    def model_tags(self) -> List[str]:
        return self.model.metadata.tags

    def unfit(self):
        self.fitted_model = None
        self.fitted_preprocessor = None

    def output_from_prediction(self, input_data, prediction):
        return OutputData(idx=input_data.idx,
                          features=input_data.features,
                          predict=prediction, task=input_data.task,
                          data_type=self.model.output_datatype(input_data.data_type))

    def _transform(self, input_data: InputData):
        transformed_data = transformation_function_for_data(
            input_data_type=input_data.data_type,
            required_data_types=self.model.metadata.input_types)(input_data)
        return transformed_data

    def _preprocess(self, data: InputData):
        preprocessing_func = preprocessing_func_for_data(data, self)

        if not self.fitted_preprocessor:
            # if fitted preprocessor not found
            preprocessing_strategy = \
                preprocessing_func().fit(data.features)
        else:
            # if fitted preprocessor already exists
            preprocessing_strategy = self.fitted_preprocessor

        data.features = preprocessing_strategy.apply(data.features)

        return data, preprocessing_strategy

    def fit(self, input_data: InputData) -> OutputData:
        """
        Run training process in the node

        :param input_data: data used for model training
        """
        transformed = self._transform(input_data)
>>>>>>> 00d64c41

        preprocessed_data, self.fitted_preprocessor = self._preprocess(transformed)

<<<<<<< HEAD
            cached_operation, operation_predict = self.operation.fit(data=copied_input_data,
                                                                     is_fit_chain_stage=True)
            self.cache.append(CachedState(operation=cached_operation))
        else:
            if verbose:
                print('Operation were obtained from cache')

            fitted = self.cache.actual_cached_state.operation
            operation_predict = self.operation.predict(fitted_operation=fitted,
                                                       data=copied_input_data,
                                                       is_fit_chain_stage=True)
=======
        if self.fitted_model is None:
            self.fitted_model, model_predict = self.model.fit(data=preprocessed_data)
        else:
            model_predict = self.model.predict(fitted_model=self.fitted_model,
                                               data=preprocessed_data)
>>>>>>> 00d64c41

        return operation_predict

<<<<<<< HEAD
    def predict(self, input_data: InputData, output_mode, verbose=False) -> OutputData:
=======
    def predict(self, input_data: InputData, output_mode: str = 'default') -> OutputData:
>>>>>>> 00d64c41
        """
        Run prediction process in the node

        :param input_data: data used for prediction
<<<<<<< HEAD
        :param output_mode: desired output for operations (e.g. labels, probs, full_probs)
        :param verbose: flag used for status printing to console, default False
=======
        :param output_mode: desired output for models (e.g. labels, probs, full_probs)
>>>>>>> 00d64c41
        """
        copied_input_data = copy(input_data)

<<<<<<< HEAD
        if not self.cache:
            raise ValueError('Operation must be fitted before predict')
=======
        if not self.fitted_preprocessor:
            raise ValueError('Model must be fitted before predict')

        model_predict = self.model.predict(fitted_model=self.fitted_model,
                                           data=preprocessed_data, output_mode=output_mode)
>>>>>>> 00d64c41

        fitted = self.cache.actual_cached_state.operation
        operation_predict = self.operation.predict(fitted_operation=fitted,
                                                   data=copied_input_data,
                                                   is_fit_chain_stage=False,
                                                   output_mode=output_mode)

<<<<<<< HEAD
        return operation_predict
=======
    def fine_tune(self, input_data: InputData,
                  max_lead_time: timedelta = timedelta(minutes=5), iterations: int = 30):
        """
        Run the process of hyperparameter optimization for the node

        :param input_data: data used for tuning
        :param iterations: max number of iterations
        :param max_lead_time: max time available for tuning process
        """

        transformed = self._transform(input_data)
        preprocessed_data, self.fitted_preprocessor = self._preprocess(transformed)

        self.fitted_model, _ = self.model.fine_tune(preprocessed_data,
                                                    max_lead_time=max_lead_time,
                                                    iterations=iterations)
>>>>>>> 00d64c41

    def __str__(self):
        operation = f'{self.operation}'
        return operation

    def __repr__(self):
        return self.__str__()

    def ordered_subnodes_hierarchy(self, visited=None) -> List['Node']:
        if visited is None:
            visited = []
        nodes = [self]
        if self.nodes_from:
            for parent in self.nodes_from:
                if parent not in visited:
                    nodes.extend(parent.ordered_subnodes_hierarchy(visited))

        return nodes

    @property
    def custom_params(self) -> dict:
        return self.operation.params

    @custom_params.setter
    def custom_params(self, params):
        if params:
            self.operation.params = params


<<<<<<< HEAD
class FittedOperationCache:
    def __init__(self, related_node: Node):
        self._local_cached_operations = {}
        self._related_node_ref = related_node

    def append(self, fitted_operation):
        self._local_cached_operations[self._related_node_ref.descriptive_id] = fitted_operation

    def import_from_other_cache(self, other_cache: 'FittedOperationCache'):
        for entry_key in other_cache._local_cached_operations.keys():
            self._local_cached_operations[entry_key] = other_cache._local_cached_operations[entry_key]

    def clear(self):
        self._local_cached_operations = {}

    @property
    def actual_cached_state(self):
        found_operation = self._local_cached_operations.get(self._related_node_ref.descriptive_id, None)
        return found_operation


class SharedCache(FittedOperationCache):
    def __init__(self, related_node: Node, global_cached_operations: dict):
        super().__init__(related_node)
        self._global_cached_operations = global_cached_operations

    def append(self, fitted_operation):
        super().append(fitted_operation)
        if self._global_cached_operations is not None:
            self._global_cached_operations[self._related_node_ref.descriptive_id] = fitted_operation

    @property
    def actual_cached_state(self):
        found_operation = super().actual_cached_state

        if not found_operation and self._global_cached_operations:
            found_operation = self._global_cached_operations.get(self._related_node_ref.descriptive_id, None)
        return found_operation


=======
>>>>>>> 00d64c41
class PrimaryNode(Node):
    """
    The class defines the interface of Primary nodes where initial task data is located

<<<<<<< HEAD
    :param operation_type: str type of the operation defined in operation repository
    :param node_data: dictionary with InputData for fit and predict stage
    :param kwargs: optional arguments (i.e. logger)
    """

    def __init__(self, operation_type: str, node_data: dict = None,
                 **kwargs):
        super().__init__(nodes_from=None, operation_type=operation_type, **kwargs)

        if node_data is None:
            self.node_data = {}
            self.direct_set = False
        else:
            self.node_data = node_data
            # Was the data passed directly to the node or not
            self.direct_set = True
=======
    :param model_type: str type of the model defined in model repository
    :param manual_preprocessing_func: optional function for data preprocessing.
    :param model: optional custom atomized_model
    :param kwargs: optional arguments (i.e. logger)
    """

    def __init__(self, model_type: [str, 'Model'],
                 manual_preprocessing_func: Optional[Callable] = None, **kwargs):
        super().__init__(nodes_from=None, model_type=model_type,
                         manual_preprocessing_func=manual_preprocessing_func, **kwargs)
>>>>>>> 00d64c41

    def fit(self, input_data: InputData) -> OutputData:
        """
        Fit the operation located in the primary node

<<<<<<< HEAD
        :param input_data: data used for operation training
        :param verbose: flag used for status printing to console, default False
        """
        if verbose:
            self.log.info(f'Trying to fit primary node with operation: {self.operation}')

        if self.direct_set is True:
            input_data = self.node_data.get('fit')
        else:
            self.node_data.update({'fit': input_data})
        return super().fit(input_data, verbose)
=======
        :param input_data: data used for model training
        """
        self.log.ext_debug(f'Trying to fit primary node with model: {self.model}')

        return super().fit(input_data)
>>>>>>> 00d64c41

    def predict(self, input_data: InputData,
                output_mode: str = 'default', ) -> OutputData:
        """
        Predict using the operation located in the primary node

        :param input_data: data used for prediction
<<<<<<< HEAD
        :param output_mode: desired output for operations (e.g. labels, probs, full_probs)
        :param verbose: flag used for status printing to console, default False
        """
        if verbose:
            self.log.info(f'Predict in primary node by operation: {self.operation}')

        if self.direct_set is True:
            input_data = self.node_data.get('predict')
        else:
            self.node_data.update({'predict': input_data})
        return super().predict(input_data, output_mode, verbose)
=======
        :param output_mode: desired output for models (e.g. labels, probs, full_probs)
        """
        self.log.ext_debug(f'Predict in primary node by model: {self.model}')

        return super().predict(input_data, output_mode)
>>>>>>> 00d64c41

    def get_data_from_node(self):
        """ Method returns data if the data was set to the nodes directly """
        return self.node_data


class SecondaryNode(Node):
    """
    The class defines the interface of Secondary nodes modifying tha data flow in Chain

    :param operation_type: str type of the operation defined in operation repository
    :param nodes_from: parent nodes where data comes from
<<<<<<< HEAD
    :param kwargs: optional arguments (i.e. logger)
    """

    def __init__(self, operation_type: str, nodes_from: Optional[List['Node']] = None,
                 **kwargs):
        nodes_from = [] if nodes_from is None else nodes_from
        super().__init__(nodes_from=nodes_from, operation_type=operation_type,
                         **kwargs)
=======
    :param manual_preprocessing_func: optional function for data preprocessing.
    :param model: optional custom atomized_model
    :param kwargs: optional arguments (i.e. logger)
    """

    def __init__(self, model_type: [str, 'Model'], nodes_from: Optional[List['Node']] = None,
                 manual_preprocessing_func: Optional[Callable] = None, **kwargs):
        nodes_from = [] if nodes_from is None else nodes_from
        super().__init__(nodes_from=nodes_from, model_type=model_type,
                         manual_preprocessing_func=manual_preprocessing_func, **kwargs)
>>>>>>> 00d64c41

    def fit(self, input_data: InputData) -> OutputData:
        """
        Fit the operation located in the secondary node

<<<<<<< HEAD
        :param input_data: data used for operation training
        :param verbose: flag used for status printing to console, default False
        """
        if verbose:
            self.log.info(f'Trying to fit secondary node with operation: {self.operation}')
=======
        :param input_data: data used for model training
        """
        self.log.ext_debug(f'Trying to fit secondary node with model: {self.model}')

        secondary_input = self._input_from_parents(input_data=input_data, parent_operation='fit')
>>>>>>> 00d64c41

        return super().fit(input_data=secondary_input)

    def predict(self, input_data: InputData, output_mode: str = 'default') -> OutputData:
        """
        Predict using the operation located in the secondary node

        :param input_data: data used for prediction
<<<<<<< HEAD
        :param output_mode: desired output for operations (e.g. labels, probs, full_probs)
        :param verbose: flag used for status printing to console, default False
        """
        if verbose:
            self.log.info(f'Obtain prediction in secondary node with operation: {self.operation}')
=======
        :param output_mode: desired output for models (e.g. labels, probs, full_probs)
        """
        self.log.ext_debug(f'Obtain prediction in secondary node with model: {self.model}')
>>>>>>> 00d64c41

        secondary_input = self._input_from_parents(input_data=input_data,
                                                   parent_operation='predict')

        return super().predict(input_data=secondary_input, output_mode=output_mode)

<<<<<<< HEAD
=======
    def fine_tune(self, input_data: InputData, recursive: bool = True,
                  max_lead_time: timedelta = timedelta(minutes=5), iterations: int = 30):
        """
        Run the process of hyperparameter optimization for the node

        :param recursive: flag to initiate the tuning in the parent nodes or not, default: True
        :param input_data: data used for tuning
        :param max_lead_time: max time available for tuning process
        :param iterations: max number of iterations
        """
        self.log.ext_debug(f'Tune all parent nodes in secondary node with model: {self.model}')

        if recursive:
            secondary_input = self._input_from_parents(input_data=input_data,
                                                       parent_operation='fine_tune',
                                                       max_tune_time=max_lead_time)
        else:
            secondary_input = self._input_from_parents(input_data=input_data,
                                                       parent_operation='fit',
                                                       max_tune_time=max_lead_time)

        return super().fine_tune(input_data=secondary_input)

>>>>>>> 00d64c41
    def _nodes_from_with_fixed_order(self):
        if self.nodes_from is not None:
            return sorted(self.nodes_from, key=lambda node: node.descriptive_id)

    def _input_from_parents(self, input_data: InputData,
                            parent_operation: str,
<<<<<<< HEAD
                            verbose=False) -> InputData:
        if len(self.nodes_from) == 0:
            raise ValueError()

        if verbose:
            self.log.info(f'Fit all parent nodes in secondary node with operation: {self.operation}')
=======
                            max_tune_time: Optional[timedelta] = None) -> InputData:
        if len(self.nodes_from) == 0:
            raise ValueError()

        self.log.ext_debug(f'Fit all parent nodes in secondary node with model: {self.model}')
>>>>>>> 00d64c41

        parent_nodes = self._nodes_from_with_fixed_order()

        parent_results, target = _combine_parents(parent_nodes, input_data,
                                                  parent_operation)

        secondary_input = InputData.from_predictions(outputs=parent_results)

        return secondary_input


def _combine_parents(parent_nodes: List[Node],
                     input_data: InputData,
                     parent_operation: str):
    """
    Method for combining predictions from parent node or nodes

    :param parent_nodes: list of parent nodes, from which predictions will
    be combined
    :param input_data: input data from chain abstraction (source input data)
    :param parent_operation: name of parent operation (fit or predict)
    :return parent_results: list with OutputData from parent nodes
    :return target: target for final chain prediction
    """

    if input_data is not None:
        # InputData was set to chain
        target = input_data.target
    parent_results = []
    for parent in parent_nodes:

        if parent_operation == 'predict':
            prediction = parent.predict(input_data=input_data)
            parent_results.append(prediction)
        elif parent_operation == 'fit':
            prediction = parent.fit(input_data=input_data)
            parent_results.append(prediction)
        else:
            raise NotImplementedError()

        if input_data is None:
            # InputData was set to primary nodes
            target = prediction.target

    return parent_results, target<|MERGE_RESOLUTION|>--- conflicted
+++ resolved
@@ -7,60 +7,33 @@
 from fedot.core.log import default_log
 from fedot.core.operations.factory import OperationFactory
 
-<<<<<<< HEAD
-CachedState = namedtuple('CachedState', 'operation')
-
-=======
->>>>>>> 00d64c41
 
 class Node(ABC):
     """
     Base class for Node definition in Chain structure
 
     :param nodes_from: parent nodes which information comes from
-<<<<<<< HEAD
     :param operation_type: str type of the operation defined in operation repository
     :param log: Log object to record messages
     """
 
-    def __init__(self, nodes_from: Optional[List['Node']], operation_type: str,
+    def __init__(self, nodes_from: Optional[List['Node']],
+                 operation_type: str,
                  log=None):
         self.nodes_from = nodes_from
-        self.cache = FittedOperationCache(self)
-=======
-    :param model_type: str type of the model defined in model repository
-    :param manual_preprocessing_func: optional function for data preprocessing.
-    If not defined one of the available preprocessing strategies is used. \
-    #TODO: delete this comment after update of preprocessing
-    See the `preprocessors <https://github.com/nccr-itmo/FEDOT/blob/master/fedot/core/data/preprocessing.py>`__
-    :param log: Log object to record messages
-    """
-
-    def __init__(self, nodes_from: Optional[List['Node']], model_type: [str, 'Model'],
-                 manual_preprocessing_func: Optional[Callable] = None,
-                 log=None):
-        self.nodes_from = nodes_from
-        self.manual_preprocessing_func = manual_preprocessing_func
         self.log = log
         self.fitted_preprocessor = None
-        self.fitted_model = None
->>>>>>> 00d64c41
+        self.fitted_operation = None
 
         if not log:
             self.log = default_log(__name__)
         else:
             self.log = log
 
-<<<<<<< HEAD
         # Define appropriate model or data operation
+        # TODO figure out is need to use "isinstance"
         self.strategy_operator = OperationFactory(operation_name=operation_type)
         self.operation = self.strategy_operator.get_operation()
-=======
-        if not isinstance(model_type, str):
-            self.model = model_type
-        else:
-            self.model = Model(model_type=model_type)
->>>>>>> 00d64c41
 
     @property
     def descriptive_id(self):
@@ -88,139 +61,33 @@
         full_path += f'/{node_label}'
         return full_path
 
-<<<<<<< HEAD
-    def fit(self, input_data: InputData, verbose=False) -> OutputData:
+    def fit(self, input_data: InputData) -> OutputData:
         """
         Run training process in the node
 
-        :param input_data: data used for operation training
-        :param verbose: flag used for status printing to console, default False
-        """
-        copied_input_data = copy(input_data)
-=======
-    @property
-    def model_tags(self) -> List[str]:
-        return self.model.metadata.tags
-
-    def unfit(self):
-        self.fitted_model = None
-        self.fitted_preprocessor = None
-
-    def output_from_prediction(self, input_data, prediction):
-        return OutputData(idx=input_data.idx,
-                          features=input_data.features,
-                          predict=prediction, task=input_data.task,
-                          data_type=self.model.output_datatype(input_data.data_type))
-
-    def _transform(self, input_data: InputData):
-        transformed_data = transformation_function_for_data(
-            input_data_type=input_data.data_type,
-            required_data_types=self.model.metadata.input_types)(input_data)
-        return transformed_data
-
-    def _preprocess(self, data: InputData):
-        preprocessing_func = preprocessing_func_for_data(data, self)
-
-        if not self.fitted_preprocessor:
-            # if fitted preprocessor not found
-            preprocessing_strategy = \
-                preprocessing_func().fit(data.features)
-        else:
-            # if fitted preprocessor already exists
-            preprocessing_strategy = self.fitted_preprocessor
-
-        data.features = preprocessing_strategy.apply(data.features)
-
-        return data, preprocessing_strategy
-
-    def fit(self, input_data: InputData) -> OutputData:
-        """
-        Run training process in the node
-
-        :param input_data: data used for model training
-        """
-        transformed = self._transform(input_data)
->>>>>>> 00d64c41
-
-        preprocessed_data, self.fitted_preprocessor = self._preprocess(transformed)
-
-<<<<<<< HEAD
-            cached_operation, operation_predict = self.operation.fit(data=copied_input_data,
-                                                                     is_fit_chain_stage=True)
-            self.cache.append(CachedState(operation=cached_operation))
-        else:
-            if verbose:
-                print('Operation were obtained from cache')
-
-            fitted = self.cache.actual_cached_state.operation
-            operation_predict = self.operation.predict(fitted_operation=fitted,
-                                                       data=copied_input_data,
-                                                       is_fit_chain_stage=True)
-=======
-        if self.fitted_model is None:
-            self.fitted_model, model_predict = self.model.fit(data=preprocessed_data)
-        else:
-            model_predict = self.model.predict(fitted_model=self.fitted_model,
-                                               data=preprocessed_data)
->>>>>>> 00d64c41
+        :param input_data: data used for operation training        """
+
+        if self.fitted_operation is None:
+            self.fitted_operation, model_predict = self.operation.fit(data=input_data)
+        else:
+            operation_predict = self.operation.predict(fitted_operation=self.fitted_operation,
+                                                       data=input_data)
 
         return operation_predict
 
-<<<<<<< HEAD
-    def predict(self, input_data: InputData, output_mode, verbose=False) -> OutputData:
-=======
     def predict(self, input_data: InputData, output_mode: str = 'default') -> OutputData:
->>>>>>> 00d64c41
         """
         Run prediction process in the node
 
         :param input_data: data used for prediction
-<<<<<<< HEAD
-        :param output_mode: desired output for operations (e.g. labels, probs, full_probs)
-        :param verbose: flag used for status printing to console, default False
-=======
         :param output_mode: desired output for models (e.g. labels, probs, full_probs)
->>>>>>> 00d64c41
-        """
-        copied_input_data = copy(input_data)
-
-<<<<<<< HEAD
-        if not self.cache:
-            raise ValueError('Operation must be fitted before predict')
-=======
-        if not self.fitted_preprocessor:
-            raise ValueError('Model must be fitted before predict')
-
-        model_predict = self.model.predict(fitted_model=self.fitted_model,
-                                           data=preprocessed_data, output_mode=output_mode)
->>>>>>> 00d64c41
-
-        fitted = self.cache.actual_cached_state.operation
-        operation_predict = self.operation.predict(fitted_operation=fitted,
-                                                   data=copied_input_data,
-                                                   is_fit_chain_stage=False,
-                                                   output_mode=output_mode)
-
-<<<<<<< HEAD
+        """
+
+        operation_predict = self.operation.predict(fitted_operation=self.fitted_operation,
+                                           data=input_data,
+                                           output_mode=output_mode,
+                                           is_fit_chain_stage=False)
         return operation_predict
-=======
-    def fine_tune(self, input_data: InputData,
-                  max_lead_time: timedelta = timedelta(minutes=5), iterations: int = 30):
-        """
-        Run the process of hyperparameter optimization for the node
-
-        :param input_data: data used for tuning
-        :param iterations: max number of iterations
-        :param max_lead_time: max time available for tuning process
-        """
-
-        transformed = self._transform(input_data)
-        preprocessed_data, self.fitted_preprocessor = self._preprocess(transformed)
-
-        self.fitted_model, _ = self.model.fine_tune(preprocessed_data,
-                                                    max_lead_time=max_lead_time,
-                                                    iterations=iterations)
->>>>>>> 00d64c41
 
     def __str__(self):
         operation = f'{self.operation}'
@@ -250,54 +117,10 @@
             self.operation.params = params
 
 
-<<<<<<< HEAD
-class FittedOperationCache:
-    def __init__(self, related_node: Node):
-        self._local_cached_operations = {}
-        self._related_node_ref = related_node
-
-    def append(self, fitted_operation):
-        self._local_cached_operations[self._related_node_ref.descriptive_id] = fitted_operation
-
-    def import_from_other_cache(self, other_cache: 'FittedOperationCache'):
-        for entry_key in other_cache._local_cached_operations.keys():
-            self._local_cached_operations[entry_key] = other_cache._local_cached_operations[entry_key]
-
-    def clear(self):
-        self._local_cached_operations = {}
-
-    @property
-    def actual_cached_state(self):
-        found_operation = self._local_cached_operations.get(self._related_node_ref.descriptive_id, None)
-        return found_operation
-
-
-class SharedCache(FittedOperationCache):
-    def __init__(self, related_node: Node, global_cached_operations: dict):
-        super().__init__(related_node)
-        self._global_cached_operations = global_cached_operations
-
-    def append(self, fitted_operation):
-        super().append(fitted_operation)
-        if self._global_cached_operations is not None:
-            self._global_cached_operations[self._related_node_ref.descriptive_id] = fitted_operation
-
-    @property
-    def actual_cached_state(self):
-        found_operation = super().actual_cached_state
-
-        if not found_operation and self._global_cached_operations:
-            found_operation = self._global_cached_operations.get(self._related_node_ref.descriptive_id, None)
-        return found_operation
-
-
-=======
->>>>>>> 00d64c41
 class PrimaryNode(Node):
     """
     The class defines the interface of Primary nodes where initial task data is located
 
-<<<<<<< HEAD
     :param operation_type: str type of the operation defined in operation repository
     :param node_data: dictionary with InputData for fit and predict stage
     :param kwargs: optional arguments (i.e. logger)
@@ -314,68 +137,36 @@
             self.node_data = node_data
             # Was the data passed directly to the node or not
             self.direct_set = True
-=======
-    :param model_type: str type of the model defined in model repository
-    :param manual_preprocessing_func: optional function for data preprocessing.
-    :param model: optional custom atomized_model
-    :param kwargs: optional arguments (i.e. logger)
-    """
-
-    def __init__(self, model_type: [str, 'Model'],
-                 manual_preprocessing_func: Optional[Callable] = None, **kwargs):
-        super().__init__(nodes_from=None, model_type=model_type,
-                         manual_preprocessing_func=manual_preprocessing_func, **kwargs)
->>>>>>> 00d64c41
 
     def fit(self, input_data: InputData) -> OutputData:
         """
         Fit the operation located in the primary node
 
-<<<<<<< HEAD
-        :param input_data: data used for operation training
-        :param verbose: flag used for status printing to console, default False
-        """
-        if verbose:
-            self.log.info(f'Trying to fit primary node with operation: {self.operation}')
+        :param input_data: data used for model training
+        """
+        self.log.ext_debug(f'Trying to fit primary node with model: {self.model}')
 
         if self.direct_set is True:
             input_data = self.node_data.get('fit')
         else:
             self.node_data.update({'fit': input_data})
-        return super().fit(input_data, verbose)
-=======
-        :param input_data: data used for model training
-        """
-        self.log.ext_debug(f'Trying to fit primary node with model: {self.model}')
-
         return super().fit(input_data)
->>>>>>> 00d64c41
 
     def predict(self, input_data: InputData,
-                output_mode: str = 'default', ) -> OutputData:
+                output_mode: str = 'default') -> OutputData:
         """
         Predict using the operation located in the primary node
 
         :param input_data: data used for prediction
-<<<<<<< HEAD
         :param output_mode: desired output for operations (e.g. labels, probs, full_probs)
-        :param verbose: flag used for status printing to console, default False
-        """
-        if verbose:
-            self.log.info(f'Predict in primary node by operation: {self.operation}')
+        """
+        self.log.ext_debug(f'Predict in primary node by model: {self.model}')
 
         if self.direct_set is True:
             input_data = self.node_data.get('predict')
         else:
             self.node_data.update({'predict': input_data})
-        return super().predict(input_data, output_mode, verbose)
-=======
-        :param output_mode: desired output for models (e.g. labels, probs, full_probs)
-        """
-        self.log.ext_debug(f'Predict in primary node by model: {self.model}')
-
         return super().predict(input_data, output_mode)
->>>>>>> 00d64c41
 
     def get_data_from_node(self):
         """ Method returns data if the data was set to the nodes directly """
@@ -388,7 +179,7 @@
 
     :param operation_type: str type of the operation defined in operation repository
     :param nodes_from: parent nodes where data comes from
-<<<<<<< HEAD
+    :param model: optional custom atomized_model
     :param kwargs: optional arguments (i.e. logger)
     """
 
@@ -397,36 +188,16 @@
         nodes_from = [] if nodes_from is None else nodes_from
         super().__init__(nodes_from=nodes_from, operation_type=operation_type,
                          **kwargs)
-=======
-    :param manual_preprocessing_func: optional function for data preprocessing.
-    :param model: optional custom atomized_model
-    :param kwargs: optional arguments (i.e. logger)
-    """
-
-    def __init__(self, model_type: [str, 'Model'], nodes_from: Optional[List['Node']] = None,
-                 manual_preprocessing_func: Optional[Callable] = None, **kwargs):
-        nodes_from = [] if nodes_from is None else nodes_from
-        super().__init__(nodes_from=nodes_from, model_type=model_type,
-                         manual_preprocessing_func=manual_preprocessing_func, **kwargs)
->>>>>>> 00d64c41
 
     def fit(self, input_data: InputData) -> OutputData:
         """
         Fit the operation located in the secondary node
 
-<<<<<<< HEAD
         :param input_data: data used for operation training
-        :param verbose: flag used for status printing to console, default False
-        """
-        if verbose:
-            self.log.info(f'Trying to fit secondary node with operation: {self.operation}')
-=======
-        :param input_data: data used for model training
         """
         self.log.ext_debug(f'Trying to fit secondary node with model: {self.model}')
 
         secondary_input = self._input_from_parents(input_data=input_data, parent_operation='fit')
->>>>>>> 00d64c41
 
         return super().fit(input_data=secondary_input)
 
@@ -435,69 +206,25 @@
         Predict using the operation located in the secondary node
 
         :param input_data: data used for prediction
-<<<<<<< HEAD
-        :param output_mode: desired output for operations (e.g. labels, probs, full_probs)
-        :param verbose: flag used for status printing to console, default False
-        """
-        if verbose:
-            self.log.info(f'Obtain prediction in secondary node with operation: {self.operation}')
-=======
         :param output_mode: desired output for models (e.g. labels, probs, full_probs)
         """
         self.log.ext_debug(f'Obtain prediction in secondary node with model: {self.model}')
->>>>>>> 00d64c41
 
         secondary_input = self._input_from_parents(input_data=input_data,
                                                    parent_operation='predict')
 
         return super().predict(input_data=secondary_input, output_mode=output_mode)
 
-<<<<<<< HEAD
-=======
-    def fine_tune(self, input_data: InputData, recursive: bool = True,
-                  max_lead_time: timedelta = timedelta(minutes=5), iterations: int = 30):
-        """
-        Run the process of hyperparameter optimization for the node
-
-        :param recursive: flag to initiate the tuning in the parent nodes or not, default: True
-        :param input_data: data used for tuning
-        :param max_lead_time: max time available for tuning process
-        :param iterations: max number of iterations
-        """
-        self.log.ext_debug(f'Tune all parent nodes in secondary node with model: {self.model}')
-
-        if recursive:
-            secondary_input = self._input_from_parents(input_data=input_data,
-                                                       parent_operation='fine_tune',
-                                                       max_tune_time=max_lead_time)
-        else:
-            secondary_input = self._input_from_parents(input_data=input_data,
-                                                       parent_operation='fit',
-                                                       max_tune_time=max_lead_time)
-
-        return super().fine_tune(input_data=secondary_input)
-
->>>>>>> 00d64c41
     def _nodes_from_with_fixed_order(self):
         if self.nodes_from is not None:
             return sorted(self.nodes_from, key=lambda node: node.descriptive_id)
 
     def _input_from_parents(self, input_data: InputData,
-                            parent_operation: str,
-<<<<<<< HEAD
-                            verbose=False) -> InputData:
+                            parent_operation: str) -> InputData:
         if len(self.nodes_from) == 0:
             raise ValueError()
 
-        if verbose:
-            self.log.info(f'Fit all parent nodes in secondary node with operation: {self.operation}')
-=======
-                            max_tune_time: Optional[timedelta] = None) -> InputData:
-        if len(self.nodes_from) == 0:
-            raise ValueError()
-
         self.log.ext_debug(f'Fit all parent nodes in secondary node with model: {self.model}')
->>>>>>> 00d64c41
 
         parent_nodes = self._nodes_from_with_fixed_order()
 
