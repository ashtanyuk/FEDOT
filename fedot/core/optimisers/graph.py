--- conflicted
+++ resolved
@@ -1,9 +1,11 @@
 from typing import List, Union
+from copy import deepcopy
+from typing import Any, Callable, Iterable, List, Optional, Union
+from uuid import uuid4
 
 from fedot.core.dag.graph_delegate import GraphDelegate
 from fedot.core.dag.graph_node import GraphNode
 from fedot.core.dag.graph_operator import GraphOperator
-<<<<<<< HEAD
 from fedot.core.dag.node_operator import NodeOperator
 from fedot.core.log import default_log
 from fedot.core.utilities.data_structures import UniqueList, ensure_wrapped_in_sequence
@@ -70,14 +72,11 @@
         """
 
         self._nodes_from = UniqueList(nodes)
-=======
-from fedot.core.log import Log, default_log
-
->>>>>>> 9ae9151b
-
-OptNode = GraphNode
-
-<<<<<<< HEAD
+
+    @property
+    def _node_adapter(self):
+        """Creates node operator adapter class instance and returns it
+
         Returns: node operator adapter
         """
 
@@ -126,18 +125,14 @@
 
 
 class OptGraph:
-=======
-
-class OptGraph(GraphDelegate):
->>>>>>> 9ae9151b
     """Base class used for optimized structure
 
     Args:
         nodes: optimization graph nodes object(s)
     """
 
-<<<<<<< HEAD
-    def __init__(self, nodes: Optional[Union[OptNode, List[OptNode]]] = None):
+    def __init__(self, nodes: Union[OptNode, List[OptNode]] = ()):
+        super().__init__(nodes)
         self.log = default_log(self)
 
         self._nodes = []
@@ -336,9 +331,4 @@
     def restore(self, node) -> GraphNode:
         obj = node
         obj.__class__ = GraphNode
-        return obj
-=======
-    def __init__(self, nodes: Union[OptNode, List[OptNode]] = ()):
-        super().__init__(nodes)
-        self.log = default_log(self)
->>>>>>> 9ae9151b
+        return obj