--- conflicted
+++ resolved
@@ -113,8 +113,14 @@
         primary_nodes = [node for node in self.nodes if isinstance(node, PrimaryNode)]
         assert len(primary_nodes) > 0
 
-<<<<<<< HEAD
-        return primary_nodes[0].input_data
+        return deepcopy(primary_nodes[0].input_data)
+
+    @reference_data.setter
+    def reference_data(self, data):
+        if len(self.nodes) > 0:
+            primary_nodes = [node for node in self.nodes if isinstance(node, PrimaryNode)]
+            for node in primary_nodes:
+                node.input_data = deepcopy(data)
 
 
 def _explore(node, visit, check_isolated=False):
@@ -142,14 +148,4 @@
         visit[node.node_id] = False
 
     if check_isolated:
-        return visited_nodes
-=======
-        return deepcopy(primary_nodes[0].input_data)
-
-    @reference_data.setter
-    def reference_data(self, data):
-        if len(self.nodes) > 0:
-            primary_nodes = [node for node in self.nodes if isinstance(node, PrimaryNode)]
-            for node in primary_nodes:
-                node.input_data = deepcopy(data)
->>>>>>> cd917380
+        return visited_nodes