--- conflicted
+++ resolved
@@ -10,19 +10,9 @@
 
 
 class Chain:
-<<<<<<< HEAD
-    def __init__(self, base_node: Optional[Node] = None):
-        if base_node is None:
-            self.nodes = []
-            self.reference_data = None
-        else:
-            self.nodes = self._flat_nodes_tree(base_node)
-            self.reference_data = deepcopy([node for node in self.nodes if isinstance(node, PrimaryNode)][0])
-=======
     def __init__(self):
         self.nodes = []
         self.reference_data = None
->>>>>>> 6170d338
 
     def train(self) -> OutputData:
         # if the chain should be evaluated for the new dataset
@@ -30,7 +20,6 @@
             node.eval_strategy.is_train_models = True
             node.is_caching = True
             # set reference data in nodes
-<<<<<<< HEAD
             if isinstance(node, PrimaryNode):
                 node.input_data = deepcopy(self.reference_data)
         return self.root_node.apply()
@@ -38,13 +27,6 @@
     def predict(self, new_data: InputData) -> OutputData:
         if any([(node.cached_result is None) or (not node.cached_result.is_actual(node.nodes_from))
                 for node in self.nodes]):
-=======
-            node.input_data = deepcopy(self.reference_data)
-        return self.root_node.apply()
-
-    def predict(self, new_data: InputData) -> OutputData:
-        if any([node.cached_result is None for node in self.nodes]):
->>>>>>> 6170d338
             self.train()
             # update data in primary nodes
         for node in self.nodes:
@@ -116,9 +98,6 @@
         if len(self.nodes) > 0:
             primary_nodes = [node for node in self.nodes if isinstance(node, PrimaryNode)]
             for node in primary_nodes:
-<<<<<<< HEAD
-                node.input_data = deepcopy(data)
-=======
                 node.input_data = deepcopy(data)
 
 
@@ -137,5 +116,4 @@
                     graph.add_edge(child.node_id, node.node_id)
 
     add_edges(graph, chain)
-    return graph, node_labels
->>>>>>> 6170d338
+    return graph, node_labels