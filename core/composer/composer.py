from abc import ABC, abstractmethod
from enum import Enum
from typing import (
    List,
    Callable,
    Optional,
    SupportsInt
)

import numpy as np

from core.composer.chain import Chain
from core.composer.node import NodeGenerator
from core.models.data import InputData
from core.models.model import Model


# TODO: specify ComposerRequirements class
class ComposerRequirements:
    def __init__(self, primary_requirements: List[Model], secondary_requirements: List[Model],max_depth: Optional[SupportsInt], max_arity: Optional[SupportsInt]):
        self.primary_requirements= primary_requirements
        self.secondary_requirements =secondary_requirements
        self.max_depth = max_depth
        self.max_arity = max_arity



class Composer(ABC):
    @abstractmethod
<<<<<<< HEAD
    def compose_chain(self,data: Optional[Data], initial_chain: Optional[Chain],
                      composer_requirements: ComposerRequirements,
=======
    def compose_chain(self, data: InputData,
                      initial_chain: Optional[Chain],
                      primary_requirements: List[Model],
                      secondary_requirements: List[Model],
>>>>>>> d3f02b47
                      metrics: Callable) -> Chain:
        raise NotImplementedError()


class DummyChainTypeEnum(Enum):
    flat = 1,
    hierarchical = 2


class DummyComposer(Composer):
    def __init__(self, dummy_chain_type):
        self.dummy_chain_type = dummy_chain_type

    # TODO move requirements to init
<<<<<<< HEAD
    def compose_chain(self, data: Optional[Data],
=======
    def compose_chain(self, data: InputData,
>>>>>>> d3f02b47
                      initial_chain: Optional[Chain],
                      composer_requirements: ComposerRequirements,
                      metrics: Optional[Callable]) -> Chain:
        new_chain = Chain()
        if not data:
            data = Data(np.zeros(1), np.zeros(1), np.zeros(1)) #empty data

        if self.dummy_chain_type == DummyChainTypeEnum.hierarchical:
            # (y1, y2) -> y
<<<<<<< HEAD
            last_node = NodeGenerator.get_secondary_node(composer_requirements.secondary_requirements[0])
            last_node.nodes_from = []

            for requirement_model in composer_requirements.primary_requirements:
                new_node = NodeGenerator.get_primary_node(requirement_model, data)
=======
            last_node = NodeGenerator.secondary_node(secondary_requirements[0])
            last_node.nodes_from = []

            for requirement_model in primary_requirements:
                new_node = NodeGenerator.primary_node(requirement_model, data)
>>>>>>> d3f02b47
                new_chain.add_node(new_node)
                last_node.nodes_from.append(new_node)
            new_chain.add_node(last_node)
        elif self.dummy_chain_type == DummyChainTypeEnum.flat:
            # (y1) -> (y2) -> y
<<<<<<< HEAD
            first_node = NodeGenerator.get_primary_node(composer_requirements.primary_requirements[0], data)
            new_chain.add_node(first_node)
            prev_node = first_node
            for requirement_model in composer_requirements.secondary_requirements:
                new_node = NodeGenerator.get_secondary_node(requirement_model)
=======
            first_node = NodeGenerator.primary_node(primary_requirements[0], data)
            new_chain.add_node(first_node)
            prev_node = first_node
            for requirement_model in secondary_requirements:
                new_node = NodeGenerator.secondary_node(requirement_model)
>>>>>>> d3f02b47
                new_node.nodes_from = [prev_node]
                prev_node = new_node
                new_chain.add_node(new_node)
        else:
            raise NotImplementedError()
        return new_chain<|MERGE_RESOLUTION|>--- conflicted
+++ resolved
@@ -3,8 +3,7 @@
 from typing import (
     List,
     Callable,
-    Optional,
-    SupportsInt
+    Optional
 )
 
 import numpy as np
@@ -27,15 +26,10 @@
 
 class Composer(ABC):
     @abstractmethod
-<<<<<<< HEAD
-    def compose_chain(self,data: Optional[Data], initial_chain: Optional[Chain],
-                      composer_requirements: ComposerRequirements,
-=======
     def compose_chain(self, data: InputData,
                       initial_chain: Optional[Chain],
                       primary_requirements: List[Model],
                       secondary_requirements: List[Model],
->>>>>>> d3f02b47
                       metrics: Callable) -> Chain:
         raise NotImplementedError()
 
@@ -50,51 +44,29 @@
         self.dummy_chain_type = dummy_chain_type
 
     # TODO move requirements to init
-<<<<<<< HEAD
-    def compose_chain(self, data: Optional[Data],
-=======
     def compose_chain(self, data: InputData,
->>>>>>> d3f02b47
                       initial_chain: Optional[Chain],
                       composer_requirements: ComposerRequirements,
                       metrics: Optional[Callable]) -> Chain:
         new_chain = Chain()
-        if not data:
-            data = Data(np.zeros(1), np.zeros(1), np.zeros(1)) #empty data
 
         if self.dummy_chain_type == DummyChainTypeEnum.hierarchical:
             # (y1, y2) -> y
-<<<<<<< HEAD
-            last_node = NodeGenerator.get_secondary_node(composer_requirements.secondary_requirements[0])
+            last_node = NodeGenerator.secondary_node(composer_requirements.secondary_requirements[0])
             last_node.nodes_from = []
 
             for requirement_model in composer_requirements.primary_requirements:
-                new_node = NodeGenerator.get_primary_node(requirement_model, data)
-=======
-            last_node = NodeGenerator.secondary_node(secondary_requirements[0])
-            last_node.nodes_from = []
-
-            for requirement_model in primary_requirements:
                 new_node = NodeGenerator.primary_node(requirement_model, data)
->>>>>>> d3f02b47
                 new_chain.add_node(new_node)
                 last_node.nodes_from.append(new_node)
             new_chain.add_node(last_node)
         elif self.dummy_chain_type == DummyChainTypeEnum.flat:
             # (y1) -> (y2) -> y
-<<<<<<< HEAD
-            first_node = NodeGenerator.get_primary_node(composer_requirements.primary_requirements[0], data)
+            first_node = NodeGenerator.primary_node(composer_requirements.primary_requirements[0], data)
             new_chain.add_node(first_node)
             prev_node = first_node
             for requirement_model in composer_requirements.secondary_requirements:
-                new_node = NodeGenerator.get_secondary_node(requirement_model)
-=======
-            first_node = NodeGenerator.primary_node(primary_requirements[0], data)
-            new_chain.add_node(first_node)
-            prev_node = first_node
-            for requirement_model in secondary_requirements:
                 new_node = NodeGenerator.secondary_node(requirement_model)
->>>>>>> d3f02b47
                 new_node.nodes_from = [prev_node]
                 prev_node = new_node
                 new_chain.add_node(new_node)
