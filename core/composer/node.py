import uuid
from abc import ABC, abstractmethod
from typing import (List, Optional)

import numpy as np

from core.models.data import Data, InputData, OutputData
from core.models.evaluation import EvaluationStrategy
from core.models.model import Model


class Node(ABC):
    def __init__(self, nodes_from: Optional[List['Node']],
<<<<<<< HEAD
                 input_data_stream: Optional[InputData],
=======
                 input_data: Optional[Data],
>>>>>>> 8f58aa03
                 eval_strategy: EvaluationStrategy):
        self.node_id = str(uuid.uuid4())
        self.nodes_from = nodes_from
        self.eval_strategy = eval_strategy
        self.input_data = input_data
        self.cached_result = None

    @abstractmethod
    def apply(self) -> OutputData:
        raise NotImplementedError()


class CachedNodeResult:
    def __init__(self, node: Node, model_output: np.array):
        self.cached_output = model_output
        self.last_parents_ids = [n.node_id for n in node.nodes_from] \
            if isinstance(node, SecondaryNode) else None


class NodeGenerator:
    @staticmethod
<<<<<<< HEAD
    def get_primary_node(model: Model, input_data: InputData) -> Node:
=======
    def primary_node(model: Model, input_data: Data) -> Node:
>>>>>>> 8f58aa03
        eval_strategy = EvaluationStrategy(model=model)
        return PrimaryNode(input_data=input_data,
                           eval_strategy=eval_strategy)

    @staticmethod
    def secondary_node(model: Model) -> Node:
        eval_strategy = EvaluationStrategy(model=model)
        return SecondaryNode(nodes_from=None,
                             eval_strategy=eval_strategy)


class PrimaryNode(Node):
<<<<<<< HEAD
    def __init__(self, input_data_stream: InputData,
=======
    def __init__(self, input_data: Data,
>>>>>>> 8f58aa03
                 eval_strategy: EvaluationStrategy):
        super().__init__(nodes_from=None,
                         input_data=input_data,
                         eval_strategy=eval_strategy)

<<<<<<< HEAD
    def apply(self) -> OutputData:
        if self.cached_result is not None:
            return OutputData(idx=self.data_stream.idx,
                              features=self.data_stream.features,
                              predict=self.cached_result.cached_output)
        else:
            model_predict = self.eval_strategy.evaluate(self.data_stream)
            self.cached_result = CachedNodeResult(self, model_predict)
            return OutputData(idx=self.data_stream.idx,
                              features=self.data_stream.features,
                              predict=model_predict)
=======
    def apply(self) -> Data:
        return self.eval_strategy.evaluate(self.input_data)
>>>>>>> 8f58aa03


class SecondaryNode(Node):
    def __init__(self, nodes_from: Optional[List['Node']],
                 eval_strategy: EvaluationStrategy):
        super().__init__(nodes_from=nodes_from,
                         input_data=None,
                         eval_strategy=eval_strategy)

    def apply(self) -> OutputData:
        parent_predict_list = list()
        for parent in self.nodes_from:
            parent_predict_list.append(parent.apply())
<<<<<<< HEAD
        target = self.nodes_from[0].data_stream.target
        self.data_stream = Data.from_predictions(outputs=parent_predict_list,
                                                 target=target)
        evaluation_result = self.eval_strategy.evaluate(self.data_stream)
=======
        parent_predict_list.append(self.nodes_from[0].input_data.target)
        self.input_data = Data.from_vectors(parent_predict_list)
        evaluation_result = self.eval_strategy.evaluate(self.input_data)
>>>>>>> 8f58aa03
        self.cached_result = CachedNodeResult(self, evaluation_result)
        return OutputData(idx=self.nodes_from[0].data_stream.idx,
                          features=self.nodes_from[0].data_stream.features,
                          predict=evaluation_result)<|MERGE_RESOLUTION|>--- conflicted
+++ resolved
@@ -11,11 +11,7 @@
 
 class Node(ABC):
     def __init__(self, nodes_from: Optional[List['Node']],
-<<<<<<< HEAD
-                 input_data_stream: Optional[InputData],
-=======
                  input_data: Optional[Data],
->>>>>>> 8f58aa03
                  eval_strategy: EvaluationStrategy):
         self.node_id = str(uuid.uuid4())
         self.nodes_from = nodes_from
@@ -37,11 +33,7 @@
 
 class NodeGenerator:
     @staticmethod
-<<<<<<< HEAD
-    def get_primary_node(model: Model, input_data: InputData) -> Node:
-=======
     def primary_node(model: Model, input_data: Data) -> Node:
->>>>>>> 8f58aa03
         eval_strategy = EvaluationStrategy(model=model)
         return PrimaryNode(input_data=input_data,
                            eval_strategy=eval_strategy)
@@ -54,17 +46,12 @@
 
 
 class PrimaryNode(Node):
-<<<<<<< HEAD
-    def __init__(self, input_data_stream: InputData,
-=======
     def __init__(self, input_data: Data,
->>>>>>> 8f58aa03
                  eval_strategy: EvaluationStrategy):
         super().__init__(nodes_from=None,
                          input_data=input_data,
                          eval_strategy=eval_strategy)
-
-<<<<<<< HEAD
+        
     def apply(self) -> OutputData:
         if self.cached_result is not None:
             return OutputData(idx=self.data_stream.idx,
@@ -76,10 +63,6 @@
             return OutputData(idx=self.data_stream.idx,
                               features=self.data_stream.features,
                               predict=model_predict)
-=======
-    def apply(self) -> Data:
-        return self.eval_strategy.evaluate(self.input_data)
->>>>>>> 8f58aa03
 
 
 class SecondaryNode(Node):
@@ -93,16 +76,10 @@
         parent_predict_list = list()
         for parent in self.nodes_from:
             parent_predict_list.append(parent.apply())
-<<<<<<< HEAD
         target = self.nodes_from[0].data_stream.target
         self.data_stream = Data.from_predictions(outputs=parent_predict_list,
                                                  target=target)
         evaluation_result = self.eval_strategy.evaluate(self.data_stream)
-=======
-        parent_predict_list.append(self.nodes_from[0].input_data.target)
-        self.input_data = Data.from_vectors(parent_predict_list)
-        evaluation_result = self.eval_strategy.evaluate(self.input_data)
->>>>>>> 8f58aa03
         self.cached_result = CachedNodeResult(self, evaluation_result)
         return OutputData(idx=self.nodes_from[0].data_stream.idx,
                           features=self.nodes_from[0].data_stream.features,
