--- conflicted
+++ resolved
@@ -1,4 +1,6 @@
 from abc import ABC, abstractmethod
+from typing import Tuple
+
 from dataclasses import dataclass
 from typing import Tuple
 
@@ -165,10 +167,7 @@
 
 
 class QDA(Model):
-<<<<<<< HEAD
     # TODO investigate NaN in results
-=======
->>>>>>> 4b6f3799
     def __init__(self):
         input_type = NumericalDataTypesEnum.table
         output_type = NumericalDataTypesEnum.vector
@@ -188,12 +187,7 @@
         return 1
 
 
-<<<<<<< HEAD
 class MLP(Model):
-
-=======
-class MLP_Classifier():
->>>>>>> 4b6f3799
     def __init__(self):
         input_type = NumericalDataTypesEnum.table
         output_type = NumericalDataTypesEnum.vector
