--- conflicted
+++ resolved
@@ -8,11 +8,8 @@
 from sklearn.ensemble import RandomForestClassifier
 from sklearn.linear_model import LogisticRegression as SklearnLogReg
 from sklearn.neighbors import KNeighborsClassifier as SklearnKNN
-<<<<<<< HEAD
-=======
 from sklearn.neural_network import MLPClassifier
 from sklearn.tree import DecisionTreeClassifier
->>>>>>> 0ae47650
 from xgboost import XGBClassifier
 
 from core.models.data import (
@@ -50,13 +47,8 @@
         output_type = NumericalDataTypesEnum.vector
 
         super().__init__(input_type=input_type, output_type=output_type)
-<<<<<<< HEAD
-        self.__model = SklearnLogReg(random_state=1, solver='liblinear',
-                                     max_iter=100, tol=1e-3, verbose=0)
-=======
         self.__model = SklearnLogReg(random_state=1, solver='liblinear', max_iter=100,
                                      tol=1e-3, verbose=0)
->>>>>>> 0ae47650
 
     def predict(self, data: InputData):
         predicted = self.__model.predict_proba(data.features)[:, 1]
@@ -79,13 +71,7 @@
         self.__model = XGBClassifier()
 
     def predict(self, data: InputData):
-<<<<<<< HEAD
-        # TODO preprocess in other place
-        prediction_data = preprocess(data.features)
-        predicted = self.__model.predict(prediction_data)
-=======
-        predicted = self.__model.predict_proba(data.features)[:, 1]
->>>>>>> 0ae47650
+        predicted = self.__model.predict_proba(data.features)[:, 1]
         return predicted
 
     def fit(self, data: InputData):
@@ -96,8 +82,6 @@
         pass
 
 
-<<<<<<< HEAD
-=======
 class RandomForest(Model):
 
     def __init__(self):
@@ -140,7 +124,6 @@
         return 1
 
 
->>>>>>> 0ae47650
 class KNN(Model):
     def __init__(self):
         input_type = NumericalDataTypesEnum.table
@@ -150,10 +133,6 @@
         self.__model = SklearnKNN(n_neighbors=15)
 
     def predict(self, data: InputData):
-<<<<<<< HEAD
-        prediction_data = preprocess(data.features)
-        predicted = self.__model.predict(prediction_data)
-=======
         predicted = self.__model.predict_proba(data.features)[:, 1]
         return predicted
 
@@ -218,7 +197,6 @@
 
     def predict(self, data: InputData):
         predicted = self.__model.predict_proba(data.features)[:, 1]
->>>>>>> 0ae47650
         return predicted
 
     def fit(self, data: InputData):
