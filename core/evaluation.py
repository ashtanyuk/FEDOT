--- conflicted
+++ resolved
@@ -1,79 +1,21 @@
-<<<<<<< HEAD
-from abc import ABC, abstractmethod
 from typing import Tuple
-=======
+
 from core.data import (
-    Data,
-    DataStream
+    Data
 )
 from core.data import split_train_test, normalize
 from core.model import (
     Model
 )
->>>>>>> 62c63ce6
 
 
-<<<<<<< HEAD
-from core.data import Data, DataStream
+class EvaluationStrategy:
+    def __init__(self, model: Model):
+        self.model = model
 
-
-class EvaluationStrategy(ABC):
-    @abstractmethod
-    def evaluate(self, data: Data):
-        pass
-
-
-class LogRegression(EvaluationStrategy):
-    def __init__(self, seed=None):
-        self.model = SklearnLogReg(random_state=seed, solver='liblinear', max_iter=10000)
-        self.model_predict = None
-
-    def evaluate(self, data: Data) -> np.array:
-        train_data, test_data = train_test_data_setup(data)
-        self.fit(train_data)
-        return self.predict(test_data)
-
-    def fit(self, data: Data) -> None:
-        fit_data_x: np.array = data.features
-        fit_data_y: np.array = data.target
-        self.model.fit(fit_data_x, fit_data_y)
-        print('Model fit: ', self.model)
-
-    def predict(self, data: Data) -> np.array:
-        self.model_predict = self.model.predict(data.features)
-        print('Model prediction: ', self.model_predict)
-        return self.model_predict
-
-    def tune(self, data):
-        return 1
-
-
-class LinRegression(EvaluationStrategy):
-    def __init__(self):
-        pass
-
-    def evaluate(self, data: DataStream):
-        return self.predict()
-
-    def fit(self):
-        pass
-
-    def predict(self):
-        return 'LinRegPredict'
-
-
-class XGBoost(EvaluationStrategy):
-    def __init__(self):
-        pass
-
-    def evaluate(self, data: DataStream):
-        return self.predict()
-
-    def fit(self):
-        pass
-
-    def predict(self):
-        return 'XGBoostPredict'
+    def evaluate(self, data: Data) -> Data:
+        self.model.fit(data=data)
+        return self.model.predict(data=data)
 
 
 def train_test_data_setup(data: Data) -> Tuple[Data, Data]:
@@ -83,29 +25,4 @@
     train_data = Data(features=normalize(train_data_x), target=train_data_y,
                       idx=train_idx)
     test_data = Data(features=normalize(test_data_x), target=test_data_y, idx=test_idx)
-    return train_data, test_data
-
-
-def split_train_test(data: np.array, split_ratio=0.8):
-    split_point = int(len(data) * split_ratio)
-    return data[:split_point], data[split_point:]
-
-
-def normalize(x):
-    """Normalize data with sklearn.preprocessing.scale()"""
-    return preprocessing.scale(x)
-=======
-class EvaluationStrategy:
-    def __init__(self, model: Model):
-        self.model = model
-
-    def evaluate(self, data: Data) -> Data:
-        self.model.fit(data=data)
-        return self.model.predict(data=data)
-
-
-def train_test_data_setup(data: DataStream):
-    train_data_x, test_data_x = split_train_test(data.x)
-    train_data_y, _ = split_train_test(data.y)
-    return normalize(train_data_x), train_data_y, normalize(test_data_x)
->>>>>>> 62c63ce6
+    return train_data, test_data